// CoachMarkDisplayManager.swift
//
// Copyright (c) 2015, 2016 Frédéric Maquin <fred@ephread.com>
//
// Permission is hereby granted, free of charge, to any person obtaining a copy
// of this software and associated documentation files (the "Software"), to deal
// in the Software without restriction, including without limitation the rights
// to use, copy, modify, merge, publish, distribute, sublicense, and/or sell
// copies of the Software, and to permit persons to whom the Software is
// furnished to do so, subject to the following conditions:
//
// The above copyright notice and this permission notice shall be included in
// all copies or substantial portions of the Software.
//
// THE SOFTWARE IS PROVIDED "AS IS", WITHOUT WARRANTY OF ANY KIND, EXPRESS OR
// IMPLIED, INCLUDING BUT NOT LIMITED TO THE WARRANTIES OF MERCHANTABILITY,
// FITNESS FOR A PARTICULAR PURPOSE AND NONINFRINGEMENT. IN NO EVENT SHALL THE
// AUTHORS OR COPYRIGHT HOLDERS BE LIABLE FOR ANY CLAIM, DAMAGES OR OTHER
// LIABILITY, WHETHER IN AN ACTION OF CONTRACT, TORT OR OTHERWISE, ARISING FROM,
// OUT OF OR IN CONNECTION WITH THE SOFTWARE OR THE USE OR OTHER DEALINGS IN
// THE SOFTWARE.

import UIKit

/// This class deals with the layout of coach marks.
<<<<<<< HEAD
internal class CoachMarkDisplayManager {
=======
class CoachMarkDisplayManager {
>>>>>>> c404bec8
    //mark: - Public properties
    weak var dataSource: CoachMarksControllerProxyDataSource!

    //mark: - Private properties
    /// The coach mark metadata
    private var coachMark: CoachMark!

    /// The coach mark view (the one displayed)
    private var coachMarkView: CoachMarkView!

    private let coachMarkLayoutHelper: CoachMarkLayoutHelper

    //mark: - Initialization
    /// Allocate and initialize the manager.
    ///
    /// - Parameter coachMarkLayoutHelper: auto-layout constraint generator
    init(coachMarkLayoutHelper: CoachMarkLayoutHelper) {
        self.coachMarkLayoutHelper = coachMarkLayoutHelper
    }

    func createCoachMarkView(from coachMark: CoachMark, at index: Int) -> CoachMarkView {
        // Asks the data source for the appropriate tuple of views.
        let coachMarkComponentViews =
            dataSource.coachMarkViews(at: index, coachMark: coachMark)

        // Creates the CoachMarkView, from the supplied component views.
        // CoachMarkView() is not a failable initializer. We'll force unwrap
        // currentCoachMarkView everywhere.
        return CoachMarkView(bodyView: coachMarkComponentViews.bodyView,
                             arrowView: coachMarkComponentViews.arrowView,
                             arrowOrientation: coachMark.arrowOrientation,
                             arrowOffset: coachMark.gapBetweenBodyAndArrow,
                             coachMarkInnerLayoutHelper: CoachMarkInnerLayoutHelper())
    }

    /// Hides the given CoachMark View
    ///
    /// - Parameter coachMarkView: the coach mark to hide
    /// - Parameter overlayView: the overlay to which update the cutout path
    /// - Parameter animationDuration: the duration of the fade
    /// - Parameter completion: a block to execute after the coach mark was hidden
    func hide(coachMarkView: UIView?, overlayView: OverlayView, animationDuration: TimeInterval,
              completion: (() -> Void)? = nil) {
        overlayView.showCutoutPath(false, withAnimationDuration: animationDuration)
        coachMarkView?.layer.removeAllAnimations()
        //removeTargetFromCurrentCoachView()

        UIView.animate(withDuration: animationDuration, animations: { () -> Void in
            coachMarkView?.alpha = 0.0
        }, completion: {(finished: Bool) -> Void in
            coachMarkView?.removeFromSuperview()
            completion?()
        })
    }

    /// Display the given CoachMark View
    ///
    /// - Parameter coachMarkView: the coach mark view to show
    /// - Parameter coachMark: the coach mark metadata
    /// - Parameter overlayView: the overlay to which update the cutout path
    /// - Parameter noAnimation: `true` to skip animating the coach mark
    ///                          visibility, `false` otherwise.
    /// - Parameter completion: a handler to call after the coach mark
    ///                         was successfully displayed.
    func showNew(coachMarkView: CoachMarkView, from coachMark: CoachMark,
                 on overlayView: OverlayView, animated: Bool = true,
                 completion: (() -> Void)? = nil) {
        prepare(coachMarkView: coachMarkView, forDisplayIn: overlayView.superview!,
                usingCoachMark: coachMark, andOverlayView: overlayView)

        overlayView.enableTap = !coachMark.disableOverlayTap
        overlayView.allowTouchInsideCutoutPath = coachMark.allowTouchInsideCutoutPath

        // The view shall be invisible, 'cause we'll animate its entry.
        coachMarkView.alpha = 0.0

        // Animate the view entry
        overlayView.showCutoutPath(true, withAnimationDuration: coachMark.animationDuration)

        if animated {
            UIView.animate(withDuration: coachMark.animationDuration, animations: { () -> Void in
                coachMarkView.alpha = 1.0
                }, completion: {(finished: Bool) -> Void in
                    completion?()
            })
        } else {
            coachMarkView.alpha = 1.0
            completion?()
        }
    }

    //mark: - Private methods

    /// Store the necessary data (rather than passing them across all private
    /// methods.)
    ///
    /// - Parameter coachMark: the coach mark metadata
    /// - Parameter coachMarkView: the coach mark view (the one displayed)
    /// - Parameter overlayView: the overlayView (covering everything and showing cutouts)
    /// - Parameter instructionsRootView: the view holding the coach marks
    fileprivate func store(coachMark: CoachMark, coachMarkView: CoachMarkView,
                           overlayView: OverlayView, instructionsRootView: UIView) {
        self.coachMark = coachMark
        self.coachMarkView = coachMarkView
    }

    /// Clear the stored data.
    fileprivate func clearStoredData() {
        coachMark = nil
        coachMarkView = nil
    }

    /// Add the current coach mark to the view, making sure it is
    /// properly positioned.
    ///
    /// - Parameter coachMarkView: the coach mark to display
    /// - Parameter parentView: the view in which display coach marks
    /// - Parameter coachMark: the coachmark data
    /// - Parameter overlayView: the overlayView (covering everything and showing cutouts)
    fileprivate func prepare(coachMarkView: CoachMarkView, forDisplayIn parentView: UIView,
                             usingCoachMark coachMark: CoachMark,
                             andOverlayView overlayView: OverlayView) {
        // Add the view and compute its associated constraints.
        parentView.addSubview(coachMarkView)

        parentView.addConstraints(
            NSLayoutConstraint.constraints(
                withVisualFormat: "H:[currentCoachMarkView(<=\(coachMark.maxWidth))]",
                options: NSLayoutFormatOptions(rawValue: 0),
                metrics: nil,
                views: ["currentCoachMarkView": coachMarkView]
            )
        )

        // No cutoutPath, no arrow.
        if let cutoutPath = coachMark.cutoutPath {
            let offset = coachMark.gapBetweenCoachMarkAndCutoutPath

            // Depending where the cutoutPath sits, the coach mark will either
            // stand above or below it.
            if coachMark.arrowOrientation! == .bottom {
                let constant = -(parentView.frame.size.height -
                                 cutoutPath.bounds.origin.y + offset)

                let coachMarkViewConstraint = NSLayoutConstraint(
                    item: coachMarkView, attribute: .bottom, relatedBy: .equal,
                    toItem: parentView, attribute: .bottom,
                    multiplier: 1, constant: constant
                )

                parentView.addConstraint(coachMarkViewConstraint)
            } else {
                let constant = (cutoutPath.bounds.origin.y +
                                cutoutPath.bounds.size.height) + offset

                let coachMarkViewConstraint = NSLayoutConstraint(
                    item: coachMarkView, attribute: .top, relatedBy: .equal,
                    toItem: parentView, attribute: .top,
                    multiplier: 1, constant: constant
                )

                parentView.addConstraint(coachMarkViewConstraint)
            }

            let constraints = coachMarkLayoutHelper.constraints(for: coachMarkView,
                                                                coachMark: coachMark,
                                                                parentView: parentView)

            parentView.addConstraints(constraints)
            overlayView.update(cutoutPath: cutoutPath)
        } else {
            overlayView.update(cutoutPath: nil)
        }
    }
}<|MERGE_RESOLUTION|>--- conflicted
+++ resolved
@@ -23,11 +23,7 @@
 import UIKit
 
 /// This class deals with the layout of coach marks.
-<<<<<<< HEAD
-internal class CoachMarkDisplayManager {
-=======
 class CoachMarkDisplayManager {
->>>>>>> c404bec8
     //mark: - Public properties
     weak var dataSource: CoachMarksControllerProxyDataSource!
 
