// CoachMarkView.swift
//
// Copyright (c) 2015, 2016 Frédéric Maquin <fred@ephread.com>
//
// Permission is hereby granted, free of charge, to any person obtaining a copy
// of this software and associated documentation files (the "Software"), to deal
// in the Software without restriction, including without limitation the rights
// to use, copy, modify, merge, publish, distribute, sublicense, and/or sell
// copies of the Software, and to permit persons to whom the Software is
// furnished to do so, subject to the following conditions:
//
// The above copyright notice and this permission notice shall be included in
// all copies or substantial portions of the Software.
//
// THE SOFTWARE IS PROVIDED "AS IS", WITHOUT WARRANTY OF ANY KIND, EXPRESS OR
// IMPLIED, INCLUDING BUT NOT LIMITED TO THE WARRANTIES OF MERCHANTABILITY,
// FITNESS FOR A PARTICULAR PURPOSE AND NONINFRINGEMENT. IN NO EVENT SHALL THE
// AUTHORS OR COPYRIGHT HOLDERS BE LIABLE FOR ANY CLAIM, DAMAGES OR OTHER
// LIABILITY, WHETHER IN AN ACTION OF CONTRACT, TORT OR OTHERWISE, ARISING FROM,
// OUT OF OR IN CONNECTION WITH THE SOFTWARE OR THE USE OR OTHER DEALINGS IN
// THE SOFTWARE.

import UIKit

// swiftlint:disable force_cast

/// The actual coach mark that will be displayed.
<<<<<<< HEAD
///
/// Note: This class is final for two reasons:
/// 1. It doesn't implement properly all the UIView initializers
/// 2. It is not suppoed to be subclassed at the moment, as it only acts as
///    container for body and arrow views.
final internal class CoachMarkView: UIView {
=======
class CoachMarkView: UIView {
>>>>>>> c404bec8
    //mark: - Internal properties

    /// The body of the coach mark (likely to contain some text).
    let bodyView: CoachMarkBodyView

    /// The arrow view, note that the arrow view is not mandatory.
    private(set) var arrowView: CoachMarkArrowView?

    /// The arrow orientation (where it will sit relative to the body view, i.e.
    /// above or below.)
    private(set) var arrowOrientation: CoachMarkArrowOrientation?

    /// The offset (in case the arrow is required to overlap the body)
    var arrowOffset: CGFloat = 0.0

    /// The control used to get to the next coach mark.
    var nextControl: UIControl? {
        get {
            return bodyView.nextControl
        }
    }

    //mark: - Private properties
<<<<<<< HEAD

=======
>>>>>>> c404bec8
    private var bodyUIView: UIView { return bodyView as! UIView }
    private var arrowUIView: UIView? { return arrowView as? UIView }
    private var innerConstraints = CoachMarkViewConstraints()
    private let coachMarkLayoutHelper: CoachMarkInnerLayoutHelper

    //mark: - Initialization

    /// Allocate and initliaze the coach mark view, with the given subviews.
    ///
    /// - Parameter bodyView:         the mandatory body view
    /// - Parameter arrowView:        the optional arrow view
    /// - Parameter arrowOrientation: the arrow orientation, either .Top or .Bottom
    /// - Parameter arrowOffset:      the arrow offset (in case the arrow is required
    ///                               to overlap the body) - a positive number
    ///                               will make the arrow overlap.
    /// - Parameter coachMarkInnerLayoutHelper: auto-layout constraints helper.
    init(bodyView: CoachMarkBodyView, arrowView: CoachMarkArrowView? = nil,
         arrowOrientation: CoachMarkArrowOrientation? = nil, arrowOffset: CGFloat? = 0.0,
         coachMarkInnerLayoutHelper: CoachMarkInnerLayoutHelper) {

        // Due to the fact Swift 2 compiler doesn't let us enforce type check of
        // an object being a class conforming to a given protocol, we are checking
        // the type of body and arrow views at runtime. This isn't very nice, but
        // I haven't found any better way to enforce that they both are subclasses
        // of `UIView` and conform to the `CoachMarkBodyView` and
        // `CoachMarkArrowView` protocols.
        if !(bodyView is UIView) {
            fatalError("Body view must conform to CoachMarkBodyView but also be a UIView.")
        }

        if arrowView != nil && !(arrowView is UIView) {
            fatalError("Arrow view must conform to CoachMarkArrowView but also be a UIView.")
        }

        self.bodyView = bodyView
        self.arrowView = arrowView
        self.arrowOrientation = arrowOrientation
        self.coachMarkLayoutHelper = coachMarkInnerLayoutHelper

        if arrowOffset != nil {
            self.arrowOffset = arrowOffset!
        }

        super.init(frame: CGRect.zero)

        self.bodyView.highlightArrowDelegate = self
        self.layoutViewComposition()
    }

    required init?(coder aDecoder: NSCoder) {
        fatalError("This class does not support NSCoding.")
    }

    //mark: - Internal Method

    //TODO: Better documentation
    /// Change the arrow horizontal position to the given position.
    /// `position` is relative to:
    /// - `.Leading`: `offset` is relative to the leading edge of the overlay;
    /// - `.Center`: `offset` is relative to the center of the overlay;
    /// - `.Trailing`: `offset` is relative to the trailing edge of the overlay.
    ///
    /// - Parameter position: arrow position
    /// - Parameter offset: arrow offset
    func changeArrowPosition(to position: ArrowPosition, offset: CGFloat) {

        guard let arrowUIView = arrowUIView else { return }

        if innerConstraints.arrowXposition != nil {
            self.removeConstraint(innerConstraints.arrowXposition!)
        }

        innerConstraints.arrowXposition = coachMarkLayoutHelper.horizontalArrowConstraints(
            for: (bodyView: bodyUIView, arrowView: arrowUIView), withPosition: position,
            horizontalOffset: offset)

        self.addConstraint(innerConstraints.arrowXposition!)
    }

    //mark: - Private Method

    /// Layout the body view and the arrow view together.
    fileprivate func layoutViewComposition() {
        translatesAutoresizingMaskIntoConstraints = false

        self.addSubview(bodyUIView)
        self.addConstraints(coachMarkLayoutHelper.horizontalConstraints(forBody: bodyUIView))

        if let arrowUIView = arrowUIView, let arrowOrientation = self.arrowOrientation {
            self.addSubview(arrowUIView)

            innerConstraints.arrowXposition = coachMarkLayoutHelper.horizontalArrowConstraints(
                for: (bodyView: bodyUIView, arrowView: arrowUIView), withPosition: .center,
                horizontalOffset: 0)

            self.addConstraint(innerConstraints.arrowXposition!)
            self.addConstraints(coachMarkLayoutHelper.verticalConstraints(
                for: (bodyView: bodyUIView, arrowView: arrowUIView), in: self,
                withProperties: (orientation: arrowOrientation, verticalArrowOffset: arrowOffset)
            ))
        } else {
            self.addConstraint(coachMarkLayoutHelper.topConstraint(forBody: bodyUIView, in: self))
            self.addConstraint(coachMarkLayoutHelper.topConstraint(forBody: bodyUIView, in: self))
        }
    }
}

//mark: - Protocol conformance | CoachMarkBodyHighlightArrowDelegate
extension CoachMarkView: CoachMarkBodyHighlightArrowDelegate {
    func highlightArrow(_ highlighted: Bool) {
        self.arrowView?.highlighted = highlighted
    }
}

struct CoachMarkViewConstraints {
    /// The horizontal position of the arrow, likely to be at the center of the
    /// cutout path.
    fileprivate var arrowXposition: NSLayoutConstraint?

    /// The constraint making the body stick to its parent.
    fileprivate var bodyStickToParent: NSLayoutConstraint?

    init () { }
}<|MERGE_RESOLUTION|>--- conflicted
+++ resolved
@@ -25,16 +25,7 @@
 // swiftlint:disable force_cast
 
 /// The actual coach mark that will be displayed.
-<<<<<<< HEAD
-///
-/// Note: This class is final for two reasons:
-/// 1. It doesn't implement properly all the UIView initializers
-/// 2. It is not suppoed to be subclassed at the moment, as it only acts as
-///    container for body and arrow views.
-final internal class CoachMarkView: UIView {
-=======
 class CoachMarkView: UIView {
->>>>>>> c404bec8
     //mark: - Internal properties
 
     /// The body of the coach mark (likely to contain some text).
@@ -58,10 +49,6 @@
     }
 
     //mark: - Private properties
-<<<<<<< HEAD
-
-=======
->>>>>>> c404bec8
     private var bodyUIView: UIView { return bodyView as! UIView }
     private var arrowUIView: UIView? { return arrowView as? UIView }
     private var innerConstraints = CoachMarkViewConstraints()
