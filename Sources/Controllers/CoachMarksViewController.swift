--- conflicted
+++ resolved
@@ -70,13 +70,8 @@
     weak var delegate: CoachMarksViewControllerDelegate?
 
     //mark: Private properties
-<<<<<<< HEAD
-    private var onGoingSizeChange = false
-    private let mainViewsLayoutHelper = MainViewsLayoutHelper()
-=======
     fileprivate var onGoingSizeChange = false
     fileprivate let mainViewsLayoutHelper = MainViewsLayoutHelper()
->>>>>>> c404bec8
 
     //mark: Lifecycle
     convenience init(coachMarkDisplayManager: CoachMarkDisplayManager,
@@ -102,11 +97,7 @@
     }
 
     //mark: Private Methods
-<<<<<<< HEAD
-    private func addOverlayView() {
-=======
     fileprivate func addOverlayView() {
->>>>>>> c404bec8
         instructionsRootView.addSubview(overlayView)
         let constraints = mainViewsLayoutHelper.fullSizeConstraints(for: overlayView)
         instructionsRootView.addConstraints(constraints)
@@ -138,11 +129,7 @@
 //mark: - Coach Mark Display
 extension CoachMarksViewController {
     //mark: Internal Methods
-<<<<<<< HEAD
-    func prepareToShowCoachMarks(completion: () -> Void) {
-=======
     func prepareToShowCoachMarks(_ completion: @escaping () -> Void) {
->>>>>>> c404bec8
         disableInteraction()
         overlayView.prepareForFade()
 
@@ -224,13 +211,8 @@
 //mark: - Change Events
 extension CoachMarksViewController {
     //mark: Overrides
-<<<<<<< HEAD
-    override func viewWillTransitionToSize(size: CGSize,
-        withTransitionCoordinator coordinator: UIViewControllerTransitionCoordinator) {
-=======
     override func viewWillTransition(to size: CGSize,
                                      with coordinator: UIViewControllerTransitionCoordinator) {
->>>>>>> c404bec8
         if onGoingSizeChange { return }
         onGoingSizeChange = true
 
@@ -260,13 +242,8 @@
     }
 
     //mark: Private methods
-<<<<<<< HEAD
-    private func registerForStatusBarFrameChanges() {
-        let center = NSNotificationCenter.defaultCenter()
-=======
     fileprivate func registerForStatusBarFrameChanges() {
         let center = NotificationCenter.default
->>>>>>> c404bec8
 
         center.addObserver(self, selector: #selector(prepareForStatusBarChange),
                            name: .UIApplicationWillChangeStatusBarFrame, object: nil)
