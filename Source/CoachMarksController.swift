--- conflicted
+++ resolved
@@ -285,11 +285,7 @@
             return
         }
 
-<<<<<<< HEAD
-        let convertedFrame = self.topMostView.convertRect(view.frame, fromView:view.superview)
-=======
         let convertedFrame = self.instructionsTopView.convertRect(view.frame, fromView:view.superview);
->>>>>>> c23d5078
 
         var bezierPath: UIBezierPath
 
@@ -302,11 +298,7 @@
         coachMark.cutoutPath = bezierPath
 
         if let pointOfInterest = pointOfInterest {
-<<<<<<< HEAD
-            let convertedPoint = self.topMostView.convertPoint(pointOfInterest, fromView:view.superview)
-=======
             let convertedPoint = self.instructionsTopView.convertPoint(pointOfInterest, fromView:view.superview);
->>>>>>> c23d5078
             coachMark.pointOfInterest = convertedPoint
         }
     }
@@ -425,13 +417,8 @@
         parentViewController.addChildViewController(self)
         parentViewController.view.addSubview(self.view)
 
-<<<<<<< HEAD
-        self.topMostView.translatesAutoresizingMaskIntoConstraints = false
-        parentViewController.view?.window?.addSubview(self.topMostView)
-=======
         self.instructionsTopView.translatesAutoresizingMaskIntoConstraints = false;
         parentViewController.view?.window?.addSubview(self.instructionsTopView)
->>>>>>> c23d5078
 
         parentViewController.view.addConstraints(
             NSLayoutConstraint.constraintsWithVisualFormat("V:|[overlayView]|", options: NSLayoutFormatOptions(rawValue: 0),
@@ -563,131 +550,6 @@
         self.currentCoachMarkView = nil
     }
 
-<<<<<<< HEAD
-    //MARK: Private layout-related Methods
-    /// Compute the segment index (for now the screen is separated
-    /// in three horizontal areas and depending in which one the coach
-    /// mark stand, it will be layed out in a different way.
-    ///
-    /// - Parameter layoutDirection: the layout direction (RTL or LTR)
-    ///
-    /// - Returns: the segment index (either 1, 2 or 3)
-    private func computeSegmentIndexForLayoutDirection(layoutDirection: UIUserInterfaceLayoutDirection) -> Int {
-        guard let coachMark = self.currentCoachMark else {
-            return 2
-        }
-
-        let pointOfInterest = coachMark.pointOfInterest!
-        var segmentIndex = 3 * pointOfInterest.x / self.view.bounds.size.width
-
-        if layoutDirection == .RightToLeft {
-            segmentIndex = 3 - segmentIndex
-        }
-
-        return Int(ceil(segmentIndex))
-    }
-
-    /// Position the coach mark view.
-    /// TODO: Improve the layout system. Make it smarter.
-    private func positionCoachMarkView() {
-        guard let coachMark = self.currentCoachMark, coachMarkView = self.currentCoachMarkView else {
-            return
-        }
-
-        let layoutDirection: UIUserInterfaceLayoutDirection
-
-        if #available(iOS 9, *) {
-            layoutDirection = UIView.userInterfaceLayoutDirectionForSemanticContentAttribute(self.topMostView.semanticContentAttribute)
-        } else {
-            layoutDirection = .LeftToRight
-        }
-
-        let segmentIndex = self.computeSegmentIndexForLayoutDirection(layoutDirection)
-
-        let horizontalMargin = coachMark.horizontalMargin
-        let maxWidth = coachMark.maxWidth
-
-        switch(segmentIndex) {
-        case 1:
-            self.topMostView.addConstraints(
-                NSLayoutConstraint.constraintsWithVisualFormat("H:|-(==\(horizontalMargin))-[currentCoachMarkView(<=\(maxWidth))]-(>=\(horizontalMargin))-|", options: NSLayoutFormatOptions(rawValue: 0),
-                    metrics: nil, views: ["currentCoachMarkView": coachMarkView])
-            )
-
-            let offset = arrowOffsetForLayoutDirection(layoutDirection, segmentIndex: segmentIndex)
-
-            coachMarkView.changeArrowPositionTo(.Leading, offset: offset)
-        case 2:
-            self.topMostView.addConstraint(NSLayoutConstraint(item: coachMarkView, attribute: .CenterX, relatedBy: .Equal, toItem: self.topMostView, attribute: .CenterX, multiplier: 1, constant: 0))
-
-            self.topMostView.addConstraints(
-                NSLayoutConstraint.constraintsWithVisualFormat("H:|-(>=\(horizontalMargin))-[currentCoachMarkView(<=\(maxWidth)@1000)]-(>=\(horizontalMargin))-|", options: NSLayoutFormatOptions(rawValue: 0),
-                    metrics: nil, views: ["currentCoachMarkView": coachMarkView])
-            )
-
-            let offset = arrowOffsetForLayoutDirection(layoutDirection, segmentIndex: segmentIndex)
-
-            coachMarkView.changeArrowPositionTo(.Center, offset: offset)
-
-        case 3:
-            self.topMostView.addConstraints(
-                NSLayoutConstraint.constraintsWithVisualFormat("H:|-(>=\(horizontalMargin))-[currentCoachMarkView(<=\(maxWidth))]-(==\(horizontalMargin))-|", options: NSLayoutFormatOptions(rawValue: 0),
-                    metrics: nil, views: ["currentCoachMarkView": coachMarkView])
-            )
-
-            let offset = arrowOffsetForLayoutDirection(layoutDirection, segmentIndex: segmentIndex)
-
-            coachMarkView.changeArrowPositionTo(.Trailing, offset: offset)
-        default:
-            break
-        }
-    }
-
-    /// Returns the arrow offset, based on the layout and the
-    /// segment in which the coach mark will be.
-    ///
-    /// - Parameter layoutDirection: the layout direction (RTL or LTR)
-    /// - Parameter: segmentIndex the segment index (either 1, 2 or 3)
-    private func arrowOffsetForLayoutDirection(layoutDirection: UIUserInterfaceLayoutDirection, segmentIndex: Int) -> CGFloat {
-
-        guard let coachMark = self.currentCoachMark else {
-            return 0
-        }
-
-        let pointOfInterest = coachMark.pointOfInterest!
-
-        var arrowOffset: CGFloat
-
-        switch(segmentIndex) {
-        case 1:
-            if layoutDirection == .LeftToRight {
-                arrowOffset = pointOfInterest.x - coachMark.horizontalMargin
-            } else {
-                arrowOffset = self.topMostView.bounds.size.width - pointOfInterest.x - coachMark.horizontalMargin
-            }
-        case 2:
-            if layoutDirection == .LeftToRight {
-                arrowOffset = self.view.center.x - pointOfInterest.x
-            } else {
-                arrowOffset = pointOfInterest.x - self.view.center.x
-            }
-        case 3:
-            if layoutDirection == .LeftToRight {
-                arrowOffset = self.topMostView.bounds.size.width - pointOfInterest.x - coachMark.horizontalMargin
-            } else {
-                arrowOffset = pointOfInterest.x - coachMark.horizontalMargin
-            }
-            
-        default:
-            arrowOffset = 0
-            break
-        }
-        
-        return arrowOffset
-    }
-
-=======
->>>>>>> c23d5078
     //MARK: Private skipView-related methods
     /// Will hide the current Skip View.
     private func hideSkipView() {
