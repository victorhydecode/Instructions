// !$*UTF8*$!
{
	archiveVersion = 1;
	classes = {
	};
	objectVersion = 46;
	objects = {

/* Begin PBXBuildFile section */
		C61458B31BBB01DE006EB4F2 /* CoachMarkArrowOrientation.swift in Sources */ = {isa = PBXBuildFile; fileRef = C61458B21BBB01DE006EB4F2 /* CoachMarkArrowOrientation.swift */; };
		C61A76BD1BDC16D700F131BF /* CoachMarkDisplayManager.swift in Sources */ = {isa = PBXBuildFile; fileRef = C61A76BC1BDC16D700F131BF /* CoachMarkDisplayManager.swift */; };
		C62DBF4A1D53BE6300AFAAE2 /* CoachMarkInnerLayoutHelper.swift in Sources */ = {isa = PBXBuildFile; fileRef = C62DBF491D53BE6300AFAAE2 /* CoachMarkInnerLayoutHelper.swift */; };
		C62DBF501D5499AB00AFAAE2 /* CoachMarkHelper.swift in Sources */ = {isa = PBXBuildFile; fileRef = C62DBF4F1D5499AB00AFAAE2 /* CoachMarkHelper.swift */; };
		C633C4B61D535A990025FAE9 /* UIImage+Bundle.swift in Sources */ = {isa = PBXBuildFile; fileRef = C633C4B51D535A990025FAE9 /* UIImage+Bundle.swift */; };
		C633C4BA1D538DA10025FAE9 /* OverlayViewLayerManager.swift in Sources */ = {isa = PBXBuildFile; fileRef = C633C4B91D538DA10025FAE9 /* OverlayViewLayerManager.swift */; };
		C633C4BD1D53A8E50025FAE9 /* CoachMarkLayoutHelper.swift in Sources */ = {isa = PBXBuildFile; fileRef = C633C4BC1D53A8E50025FAE9 /* CoachMarkLayoutHelper.swift */; };
		C63524311BC02AD10054EA0A /* CoachMarkTests.swift in Sources */ = {isa = PBXBuildFile; fileRef = C63524301BC02AD10054EA0A /* CoachMarkTests.swift */; };
		C636FFB91BBC8F3100EB243B /* CoachMarkBodyDefaultView.swift in Sources */ = {isa = PBXBuildFile; fileRef = C636FFB81BBC8F3100EB243B /* CoachMarkBodyDefaultView.swift */; };
		C636FFBB1BBC8FC300EB243B /* CoachMarkArrowDefaultView.swift in Sources */ = {isa = PBXBuildFile; fileRef = C636FFBA1BBC8FC300EB243B /* CoachMarkArrowDefaultView.swift */; };
		C63BB9191C73CDE200C81A4D /* DummyView.swift in Sources */ = {isa = PBXBuildFile; fileRef = C63BB9171C73CDE200C81A4D /* DummyView.swift */; };
		C63BB91A1C73CDE200C81A4D /* InstructionsRootView.swift in Sources */ = {isa = PBXBuildFile; fileRef = C63BB9181C73CDE200C81A4D /* InstructionsRootView.swift */; };
		C63FC2391BC91D1A00132132 /* CoachMarksControllerTests.swift in Sources */ = {isa = PBXBuildFile; fileRef = C63FC2381BC91D1A00132132 /* CoachMarksControllerTests.swift */; };
		C63FC23B1BC9BB8100132132 /* CoachMarkSkipView.swift in Sources */ = {isa = PBXBuildFile; fileRef = C63FC23A1BC9BB8100132132 /* CoachMarkSkipView.swift */; };
		C63FC23D1BC9BF3E00132132 /* CoachMarkSkipDefaultView.swift in Sources */ = {isa = PBXBuildFile; fileRef = C63FC23C1BC9BF3E00132132 /* CoachMarkSkipDefaultView.swift */; };
		C6417E161D291A8A004D13EA /* CoachMarkArrowDefaultView.swift in Sources */ = {isa = PBXBuildFile; fileRef = C636FFBA1BBC8FC300EB243B /* CoachMarkArrowDefaultView.swift */; };
		C6417E171D291A8A004D13EA /* CoachMarksViewController.swift in Sources */ = {isa = PBXBuildFile; fileRef = C64FB3411BB6D1020081E5B6 /* CoachMarksViewController.swift */; };
		C6417E181D291A8A004D13EA /* CoachMarkDisplayManager.swift in Sources */ = {isa = PBXBuildFile; fileRef = C61A76BC1BDC16D700F131BF /* CoachMarkDisplayManager.swift */; };
		C6417E191D291A8A004D13EA /* CoachMarkView.swift in Sources */ = {isa = PBXBuildFile; fileRef = C64FB3511BB6FA250081E5B6 /* CoachMarkView.swift */; };
		C6417E1A1D291A8A004D13EA /* CoachMarksControllerDataSource.swift in Sources */ = {isa = PBXBuildFile; fileRef = C64FB33D1BB6CE2C0081E5B6 /* CoachMarksControllerDataSource.swift */; };
		C6417E1B1D291A8A004D13EA /* DummyView.swift in Sources */ = {isa = PBXBuildFile; fileRef = C63BB9171C73CDE200C81A4D /* DummyView.swift */; };
		C6417E1C1D291A8A004D13EA /* InstructionsRootView.swift in Sources */ = {isa = PBXBuildFile; fileRef = C63BB9181C73CDE200C81A4D /* InstructionsRootView.swift */; };
		C6417E1D1D291A8A004D13EA /* SkipViewDisplayManager.swift in Sources */ = {isa = PBXBuildFile; fileRef = C6FAE2B01BDCFE4D0080DF69 /* SkipViewDisplayManager.swift */; };
		C6417E1E1D291A8A004D13EA /* CoachMarkArrowOrientation.swift in Sources */ = {isa = PBXBuildFile; fileRef = C61458B21BBB01DE006EB4F2 /* CoachMarkArrowOrientation.swift */; };
		C6417E1F1D291A8A004D13EA /* CoachMarkBodyDefaultView.swift in Sources */ = {isa = PBXBuildFile; fileRef = C636FFB81BBC8F3100EB243B /* CoachMarkBodyDefaultView.swift */; };
		C6417E201D291A8A004D13EA /* CoachMarkSkipDefaultView.swift in Sources */ = {isa = PBXBuildFile; fileRef = C63FC23C1BC9BF3E00132132 /* CoachMarkSkipDefaultView.swift */; };
		C6417E211D291A8A004D13EA /* CoachMarkPosition.swift in Sources */ = {isa = PBXBuildFile; fileRef = C67100FF1BBFE3C50005DAFC /* CoachMarkPosition.swift */; };
		C6417E221D291A8A004D13EA /* OverlayView.swift in Sources */ = {isa = PBXBuildFile; fileRef = C64FB3481BB6DC3B0081E5B6 /* OverlayView.swift */; };
		C6417E231D291A8A004D13EA /* CoachMarkBodyHighlightArrowDelegate.swift in Sources */ = {isa = PBXBuildFile; fileRef = C64FB37D1BB828E50081E5B6 /* CoachMarkBodyHighlightArrowDelegate.swift */; };
		C6417E241D291A8A004D13EA /* CoachMarksControllerDelegate.swift in Sources */ = {isa = PBXBuildFile; fileRef = C64FB33F1BB6D0160081E5B6 /* CoachMarksControllerDelegate.swift */; };
		C6417E251D291A8A004D13EA /* Instructions.swift in Sources */ = {isa = PBXBuildFile; fileRef = C64FB3531BB747590081E5B6 /* Instructions.swift */; };
		C6417E271D291A8A004D13EA /* CoachMarkArrowView.swift in Sources */ = {isa = PBXBuildFile; fileRef = C64FB34C1BB6DEDC0081E5B6 /* CoachMarkArrowView.swift */; };
		C6417E281D291A8A004D13EA /* CoachMarkSkipView.swift in Sources */ = {isa = PBXBuildFile; fileRef = C63FC23A1BC9BB8100132132 /* CoachMarkSkipView.swift */; };
		C6417E291D291A8A004D13EA /* CoachMarkBodyView.swift in Sources */ = {isa = PBXBuildFile; fileRef = C64FB34A1BB6DD1B0081E5B6 /* CoachMarkBodyView.swift */; };
		C6417E2A1D291A8A004D13EA /* CoachMark.swift in Sources */ = {isa = PBXBuildFile; fileRef = C64FB3461BB6D91E0081E5B6 /* CoachMark.swift */; };
		C6417E2D1D291A8A004D13EA /* Instructions.h in Headers */ = {isa = PBXBuildFile; fileRef = C64FB3231BB6CB5C0081E5B6 /* Instructions.h */; settings = {ATTRIBUTES = (Public, ); }; };
		C6417E2F1D291A8A004D13EA /* Images.xcassets in Resources */ = {isa = PBXBuildFile; fileRef = C64FB3791BB7DE930081E5B6 /* Images.xcassets */; };
		C64FB2F41BB6CA8A0081E5B6 /* Instructions.framework in Frameworks */ = {isa = PBXBuildFile; fileRef = C64FB2E91BB6CA8A0081E5B6 /* Instructions.framework */; };
		C64FB3251BB6CB5C0081E5B6 /* Instructions.h in Headers */ = {isa = PBXBuildFile; fileRef = C64FB3231BB6CB5C0081E5B6 /* Instructions.h */; settings = {ATTRIBUTES = (Public, ); }; };
		C64FB3431BB6D81C0081E5B6 /* CoachMarksViewController.swift in Sources */ = {isa = PBXBuildFile; fileRef = C64FB3411BB6D1020081E5B6 /* CoachMarksViewController.swift */; };
		C64FB3441BB6D81C0081E5B6 /* CoachMarksControllerDataSource.swift in Sources */ = {isa = PBXBuildFile; fileRef = C64FB33D1BB6CE2C0081E5B6 /* CoachMarksControllerDataSource.swift */; };
		C64FB3451BB6D81C0081E5B6 /* CoachMarksControllerDelegate.swift in Sources */ = {isa = PBXBuildFile; fileRef = C64FB33F1BB6D0160081E5B6 /* CoachMarksControllerDelegate.swift */; };
		C64FB3471BB6D91E0081E5B6 /* CoachMark.swift in Sources */ = {isa = PBXBuildFile; fileRef = C64FB3461BB6D91E0081E5B6 /* CoachMark.swift */; };
		C64FB3491BB6DC3B0081E5B6 /* OverlayView.swift in Sources */ = {isa = PBXBuildFile; fileRef = C64FB3481BB6DC3B0081E5B6 /* OverlayView.swift */; };
		C64FB34B1BB6DD1B0081E5B6 /* CoachMarkBodyView.swift in Sources */ = {isa = PBXBuildFile; fileRef = C64FB34A1BB6DD1B0081E5B6 /* CoachMarkBodyView.swift */; };
		C64FB34D1BB6DEDC0081E5B6 /* CoachMarkArrowView.swift in Sources */ = {isa = PBXBuildFile; fileRef = C64FB34C1BB6DEDC0081E5B6 /* CoachMarkArrowView.swift */; };
		C64FB3521BB6FA250081E5B6 /* CoachMarkView.swift in Sources */ = {isa = PBXBuildFile; fileRef = C64FB3511BB6FA250081E5B6 /* CoachMarkView.swift */; };
		C64FB3541BB747590081E5B6 /* Instructions.swift in Sources */ = {isa = PBXBuildFile; fileRef = C64FB3531BB747590081E5B6 /* Instructions.swift */; };
		C64FB37A1BB7DE930081E5B6 /* Images.xcassets in Resources */ = {isa = PBXBuildFile; fileRef = C64FB3791BB7DE930081E5B6 /* Images.xcassets */; };
		C64FB37E1BB828E50081E5B6 /* CoachMarkBodyHighlightArrowDelegate.swift in Sources */ = {isa = PBXBuildFile; fileRef = C64FB37D1BB828E50081E5B6 /* CoachMarkBodyHighlightArrowDelegate.swift */; };
		C67101001BBFE3C50005DAFC /* CoachMarkPosition.swift in Sources */ = {isa = PBXBuildFile; fileRef = C67100FF1BBFE3C50005DAFC /* CoachMarkPosition.swift */; };
		C6D3650E1D57B07D00D2C6A2 /* MainViewsLayoutHelper.swift in Sources */ = {isa = PBXBuildFile; fileRef = C6D3650D1D57B07D00D2C6A2 /* MainViewsLayoutHelper.swift */; };
		C6D365101D57C5BB00D2C6A2 /* CoachMarksController.swift in Sources */ = {isa = PBXBuildFile; fileRef = C6D3650F1D57C5BB00D2C6A2 /* CoachMarksController.swift */; };
		C6D365121D57E97600D2C6A2 /* FlowManager.swift in Sources */ = {isa = PBXBuildFile; fileRef = C6D365111D57E97600D2C6A2 /* FlowManager.swift */; };
		C6D365131D57E97700D2C6A2 /* FlowManager.swift in Sources */ = {isa = PBXBuildFile; fileRef = C6D365111D57E97600D2C6A2 /* FlowManager.swift */; };
		C6D4D0E31D58E74B00F14FC5 /* CoachMarksController+Proxy.swift in Sources */ = {isa = PBXBuildFile; fileRef = C6D4D0E21D58E74B00F14FC5 /* CoachMarksController+Proxy.swift */; };
		C6D4D0E71D59E4AF00F14FC5 /* CoachMarkViewControllerDelegate.swift in Sources */ = {isa = PBXBuildFile; fileRef = C6D4D0E61D59E4AF00F14FC5 /* CoachMarkViewControllerDelegate.swift */; };
		C6D4D0EC1D5A774F00F14FC5 /* CoachMarkBodyDefaultViewHelper.swift in Sources */ = {isa = PBXBuildFile; fileRef = C6D4D0EB1D5A774F00F14FC5 /* CoachMarkBodyDefaultViewHelper.swift */; };
		C6D4D0EE1D5A908100F14FC5 /* BlurEffectViewHelper.swift in Sources */ = {isa = PBXBuildFile; fileRef = C6D4D0ED1D5A908100F14FC5 /* BlurEffectViewHelper.swift */; };
		C6D4D0F41D5B2DA300F14FC5 /* CoachMarksController+Proxy.swift in Sources */ = {isa = PBXBuildFile; fileRef = C6D4D0E21D58E74B00F14FC5 /* CoachMarksController+Proxy.swift */; };
		C6D4D0F51D5B2DA300F14FC5 /* CoachMarksController.swift in Sources */ = {isa = PBXBuildFile; fileRef = C6D3650F1D57C5BB00D2C6A2 /* CoachMarksController.swift */; };
		C6D4D0F61D5B2DA300F14FC5 /* UIImage+Bundle.swift in Sources */ = {isa = PBXBuildFile; fileRef = C633C4B51D535A990025FAE9 /* UIImage+Bundle.swift */; };
		C6D4D0F71D5B2DA300F14FC5 /* BlurEffectViewHelper.swift in Sources */ = {isa = PBXBuildFile; fileRef = C6D4D0ED1D5A908100F14FC5 /* BlurEffectViewHelper.swift */; };
		C6D4D0F81D5B2DA300F14FC5 /* CoachMarkBodyDefaultViewHelper.swift in Sources */ = {isa = PBXBuildFile; fileRef = C6D4D0EB1D5A774F00F14FC5 /* CoachMarkBodyDefaultViewHelper.swift */; };
		C6D4D0F91D5B2DA300F14FC5 /* CoachMarkHelper.swift in Sources */ = {isa = PBXBuildFile; fileRef = C62DBF4F1D5499AB00AFAAE2 /* CoachMarkHelper.swift */; };
		C6D4D0FA1D5B2DA300F14FC5 /* CoachMarkInnerLayoutHelper.swift in Sources */ = {isa = PBXBuildFile; fileRef = C62DBF491D53BE6300AFAAE2 /* CoachMarkInnerLayoutHelper.swift */; };
		C6D4D0FB1D5B2DA300F14FC5 /* CoachMarkLayoutHelper.swift in Sources */ = {isa = PBXBuildFile; fileRef = C633C4BC1D53A8E50025FAE9 /* CoachMarkLayoutHelper.swift */; };
		C6D4D0FC1D5B2DA300F14FC5 /* MainViewsLayoutHelper.swift in Sources */ = {isa = PBXBuildFile; fileRef = C6D3650D1D57B07D00D2C6A2 /* MainViewsLayoutHelper.swift */; };
		C6D4D0FD1D5B2DA300F14FC5 /* OverlayViewLayerManager.swift in Sources */ = {isa = PBXBuildFile; fileRef = C633C4B91D538DA10025FAE9 /* OverlayViewLayerManager.swift */; };
		C6D4D0FE1D5B2DA300F14FC5 /* CoachMarkViewControllerDelegate.swift in Sources */ = {isa = PBXBuildFile; fileRef = C6D4D0E61D59E4AF00F14FC5 /* CoachMarkViewControllerDelegate.swift */; };
		C6FAE2B11BDCFE4D0080DF69 /* SkipViewDisplayManager.swift in Sources */ = {isa = PBXBuildFile; fileRef = C6FAE2B01BDCFE4D0080DF69 /* SkipViewDisplayManager.swift */; };
		C6FD96F71BDF887B00DE5889 /* CoachMarkDisplayManagerTests.swift in Sources */ = {isa = PBXBuildFile; fileRef = C6FD96F61BDF887B00DE5889 /* CoachMarkDisplayManagerTests.swift */; };
/* End PBXBuildFile section */

/* Begin PBXContainerItemProxy section */
		C64FB2F51BB6CA8A0081E5B6 /* PBXContainerItemProxy */ = {
			isa = PBXContainerItemProxy;
			containerPortal = C64FB2E01BB6CA8A0081E5B6 /* Project object */;
			proxyType = 1;
			remoteGlobalIDString = C64FB2E81BB6CA8A0081E5B6;
			remoteInfo = Instructions;
		};
/* End PBXContainerItemProxy section */

/* Begin PBXFileReference section */
		C61458B21BBB01DE006EB4F2 /* CoachMarkArrowOrientation.swift */ = {isa = PBXFileReference; fileEncoding = 4; lastKnownFileType = sourcecode.swift; path = CoachMarkArrowOrientation.swift; sourceTree = "<group>"; };
		C61A76BC1BDC16D700F131BF /* CoachMarkDisplayManager.swift */ = {isa = PBXFileReference; fileEncoding = 4; lastKnownFileType = sourcecode.swift; path = CoachMarkDisplayManager.swift; sourceTree = "<group>"; };
		C62DBF491D53BE6300AFAAE2 /* CoachMarkInnerLayoutHelper.swift */ = {isa = PBXFileReference; fileEncoding = 4; lastKnownFileType = sourcecode.swift; path = CoachMarkInnerLayoutHelper.swift; sourceTree = "<group>"; };
		C62DBF4F1D5499AB00AFAAE2 /* CoachMarkHelper.swift */ = {isa = PBXFileReference; fileEncoding = 4; lastKnownFileType = sourcecode.swift; path = CoachMarkHelper.swift; sourceTree = "<group>"; };
		C633C4B51D535A990025FAE9 /* UIImage+Bundle.swift */ = {isa = PBXFileReference; fileEncoding = 4; lastKnownFileType = sourcecode.swift; path = "UIImage+Bundle.swift"; sourceTree = "<group>"; };
		C633C4B91D538DA10025FAE9 /* OverlayViewLayerManager.swift */ = {isa = PBXFileReference; fileEncoding = 4; lastKnownFileType = sourcecode.swift; path = OverlayViewLayerManager.swift; sourceTree = "<group>"; };
		C633C4BC1D53A8E50025FAE9 /* CoachMarkLayoutHelper.swift */ = {isa = PBXFileReference; fileEncoding = 4; lastKnownFileType = sourcecode.swift; path = CoachMarkLayoutHelper.swift; sourceTree = "<group>"; };
		C63524301BC02AD10054EA0A /* CoachMarkTests.swift */ = {isa = PBXFileReference; fileEncoding = 4; lastKnownFileType = sourcecode.swift; path = CoachMarkTests.swift; sourceTree = "<group>"; };
		C636FFB81BBC8F3100EB243B /* CoachMarkBodyDefaultView.swift */ = {isa = PBXFileReference; fileEncoding = 4; lastKnownFileType = sourcecode.swift; path = CoachMarkBodyDefaultView.swift; sourceTree = "<group>"; };
		C636FFBA1BBC8FC300EB243B /* CoachMarkArrowDefaultView.swift */ = {isa = PBXFileReference; fileEncoding = 4; lastKnownFileType = sourcecode.swift; path = CoachMarkArrowDefaultView.swift; sourceTree = "<group>"; };
		C63BB9171C73CDE200C81A4D /* DummyView.swift */ = {isa = PBXFileReference; fileEncoding = 4; lastKnownFileType = sourcecode.swift; path = DummyView.swift; sourceTree = "<group>"; };
		C63BB9181C73CDE200C81A4D /* InstructionsRootView.swift */ = {isa = PBXFileReference; fileEncoding = 4; lastKnownFileType = sourcecode.swift; path = InstructionsRootView.swift; sourceTree = "<group>"; };
		C63FC2381BC91D1A00132132 /* CoachMarksControllerTests.swift */ = {isa = PBXFileReference; fileEncoding = 4; lastKnownFileType = sourcecode.swift; path = CoachMarksControllerTests.swift; sourceTree = "<group>"; };
		C63FC23A1BC9BB8100132132 /* CoachMarkSkipView.swift */ = {isa = PBXFileReference; fileEncoding = 4; lastKnownFileType = sourcecode.swift; path = CoachMarkSkipView.swift; sourceTree = "<group>"; };
		C63FC23C1BC9BF3E00132132 /* CoachMarkSkipDefaultView.swift */ = {isa = PBXFileReference; fileEncoding = 4; lastKnownFileType = sourcecode.swift; path = CoachMarkSkipDefaultView.swift; sourceTree = "<group>"; };
		C6417E331D291A8A004D13EA /* InstructionsAppExtensions.framework */ = {isa = PBXFileReference; explicitFileType = wrapper.framework; includeInIndex = 0; path = InstructionsAppExtensions.framework; sourceTree = BUILT_PRODUCTS_DIR; };
		C6417E351D291EFA004D13EA /* InfoAppExtensions.plist */ = {isa = PBXFileReference; lastKnownFileType = text.plist.xml; path = InfoAppExtensions.plist; sourceTree = "<group>"; };
		C64FB2E91BB6CA8A0081E5B6 /* Instructions.framework */ = {isa = PBXFileReference; explicitFileType = wrapper.framework; includeInIndex = 0; path = Instructions.framework; sourceTree = BUILT_PRODUCTS_DIR; };
		C64FB2F31BB6CA8A0081E5B6 /* InstructionsTests.xctest */ = {isa = PBXFileReference; explicitFileType = wrapper.cfbundle; includeInIndex = 0; path = InstructionsTests.xctest; sourceTree = BUILT_PRODUCTS_DIR; };
		C64FB3221BB6CB5C0081E5B6 /* Info.plist */ = {isa = PBXFileReference; fileEncoding = 4; lastKnownFileType = text.plist.xml; path = Info.plist; sourceTree = "<group>"; };
		C64FB3231BB6CB5C0081E5B6 /* Instructions.h */ = {isa = PBXFileReference; fileEncoding = 4; lastKnownFileType = sourcecode.c.h; path = Instructions.h; sourceTree = "<group>"; };
		C64FB3271BB6CB680081E5B6 /* Info.plist */ = {isa = PBXFileReference; fileEncoding = 4; lastKnownFileType = text.plist.xml; path = Info.plist; sourceTree = "<group>"; };
		C64FB33D1BB6CE2C0081E5B6 /* CoachMarksControllerDataSource.swift */ = {isa = PBXFileReference; fileEncoding = 4; lastKnownFileType = sourcecode.swift; lineEnding = 0; path = CoachMarksControllerDataSource.swift; sourceTree = "<group>"; };
		C64FB33F1BB6D0160081E5B6 /* CoachMarksControllerDelegate.swift */ = {isa = PBXFileReference; fileEncoding = 4; lastKnownFileType = sourcecode.swift; path = CoachMarksControllerDelegate.swift; sourceTree = "<group>"; };
		C64FB3411BB6D1020081E5B6 /* CoachMarksViewController.swift */ = {isa = PBXFileReference; fileEncoding = 4; lastKnownFileType = sourcecode.swift; lineEnding = 0; path = CoachMarksViewController.swift; sourceTree = "<group>"; xcLanguageSpecificationIdentifier = xcode.lang.swift; };
		C64FB3461BB6D91E0081E5B6 /* CoachMark.swift */ = {isa = PBXFileReference; fileEncoding = 4; lastKnownFileType = sourcecode.swift; path = CoachMark.swift; sourceTree = "<group>"; };
		C64FB3481BB6DC3B0081E5B6 /* OverlayView.swift */ = {isa = PBXFileReference; fileEncoding = 4; lastKnownFileType = sourcecode.swift; path = OverlayView.swift; sourceTree = "<group>"; };
		C64FB34A1BB6DD1B0081E5B6 /* CoachMarkBodyView.swift */ = {isa = PBXFileReference; fileEncoding = 4; lastKnownFileType = sourcecode.swift; path = CoachMarkBodyView.swift; sourceTree = "<group>"; };
		C64FB34C1BB6DEDC0081E5B6 /* CoachMarkArrowView.swift */ = {isa = PBXFileReference; fileEncoding = 4; lastKnownFileType = sourcecode.swift; path = CoachMarkArrowView.swift; sourceTree = "<group>"; };
		C64FB3511BB6FA250081E5B6 /* CoachMarkView.swift */ = {isa = PBXFileReference; fileEncoding = 4; lastKnownFileType = sourcecode.swift; path = CoachMarkView.swift; sourceTree = "<group>"; };
		C64FB3531BB747590081E5B6 /* Instructions.swift */ = {isa = PBXFileReference; fileEncoding = 4; lastKnownFileType = sourcecode.swift; path = Instructions.swift; sourceTree = "<group>"; };
		C64FB3791BB7DE930081E5B6 /* Images.xcassets */ = {isa = PBXFileReference; lastKnownFileType = folder.assetcatalog; path = Images.xcassets; sourceTree = "<group>"; };
		C64FB37D1BB828E50081E5B6 /* CoachMarkBodyHighlightArrowDelegate.swift */ = {isa = PBXFileReference; fileEncoding = 4; lastKnownFileType = sourcecode.swift; path = CoachMarkBodyHighlightArrowDelegate.swift; sourceTree = "<group>"; };
		C67100FF1BBFE3C50005DAFC /* CoachMarkPosition.swift */ = {isa = PBXFileReference; fileEncoding = 4; lastKnownFileType = sourcecode.swift; path = CoachMarkPosition.swift; sourceTree = "<group>"; };
		C6D3650D1D57B07D00D2C6A2 /* MainViewsLayoutHelper.swift */ = {isa = PBXFileReference; fileEncoding = 4; lastKnownFileType = sourcecode.swift; path = MainViewsLayoutHelper.swift; sourceTree = "<group>"; };
		C6D3650F1D57C5BB00D2C6A2 /* CoachMarksController.swift */ = {isa = PBXFileReference; fileEncoding = 4; lastKnownFileType = sourcecode.swift; path = CoachMarksController.swift; sourceTree = "<group>"; };
		C6D365111D57E97600D2C6A2 /* FlowManager.swift */ = {isa = PBXFileReference; fileEncoding = 4; lastKnownFileType = sourcecode.swift; path = FlowManager.swift; sourceTree = "<group>"; };
		C6D4D0E21D58E74B00F14FC5 /* CoachMarksController+Proxy.swift */ = {isa = PBXFileReference; fileEncoding = 4; lastKnownFileType = sourcecode.swift; path = "CoachMarksController+Proxy.swift"; sourceTree = "<group>"; };
		C6D4D0E61D59E4AF00F14FC5 /* CoachMarkViewControllerDelegate.swift */ = {isa = PBXFileReference; fileEncoding = 4; lastKnownFileType = sourcecode.swift; path = CoachMarkViewControllerDelegate.swift; sourceTree = "<group>"; };
		C6D4D0EB1D5A774F00F14FC5 /* CoachMarkBodyDefaultViewHelper.swift */ = {isa = PBXFileReference; fileEncoding = 4; lastKnownFileType = sourcecode.swift; path = CoachMarkBodyDefaultViewHelper.swift; sourceTree = "<group>"; };
		C6D4D0ED1D5A908100F14FC5 /* BlurEffectViewHelper.swift */ = {isa = PBXFileReference; fileEncoding = 4; lastKnownFileType = sourcecode.swift; path = BlurEffectViewHelper.swift; sourceTree = "<group>"; };
		C6FAE2B01BDCFE4D0080DF69 /* SkipViewDisplayManager.swift */ = {isa = PBXFileReference; fileEncoding = 4; lastKnownFileType = sourcecode.swift; path = SkipViewDisplayManager.swift; sourceTree = "<group>"; };
		C6FD96F61BDF887B00DE5889 /* CoachMarkDisplayManagerTests.swift */ = {isa = PBXFileReference; fileEncoding = 4; lastKnownFileType = sourcecode.swift; path = CoachMarkDisplayManagerTests.swift; sourceTree = "<group>"; };
/* End PBXFileReference section */

/* Begin PBXFrameworksBuildPhase section */
		C6417E2B1D291A8A004D13EA /* Frameworks */ = {
			isa = PBXFrameworksBuildPhase;
			buildActionMask = 2147483647;
			files = (
			);
			runOnlyForDeploymentPostprocessing = 0;
		};
		C64FB2E51BB6CA8A0081E5B6 /* Frameworks */ = {
			isa = PBXFrameworksBuildPhase;
			buildActionMask = 2147483647;
			files = (
			);
			runOnlyForDeploymentPostprocessing = 0;
		};
		C64FB2F01BB6CA8A0081E5B6 /* Frameworks */ = {
			isa = PBXFrameworksBuildPhase;
			buildActionMask = 2147483647;
			files = (
				C64FB2F41BB6CA8A0081E5B6 /* Instructions.framework in Frameworks */,
			);
			runOnlyForDeploymentPostprocessing = 0;
		};
/* End PBXFrameworksBuildPhase section */

/* Begin PBXGroup section */
		C61458B41BBB01F2006EB4F2 /* Enums */ = {
			isa = PBXGroup;
			children = (
				C61458B21BBB01DE006EB4F2 /* CoachMarkArrowOrientation.swift */,
				C67100FF1BBFE3C50005DAFC /* CoachMarkPosition.swift */,
			);
			name = Enums;
			path = ../Extra/Enums;
			sourceTree = "<group>";
		};
		C61458B51BBB0201006EB4F2 /* Extra */ = {
			isa = PBXGroup;
			children = (
				C636FFB71BBC8EF800EB243B /* Default Views */,
			);
			path = Extra;
			sourceTree = "<group>";
		};
		C62DBF481D53BE2500AFAAE2 /* Helpers */ = {
			isa = PBXGroup;
			children = (
				C61458B41BBB01F2006EB4F2 /* Enums */,
				C633C4B41D535A880025FAE9 /* Extensions */,
				C6D4D0ED1D5A908100F14FC5 /* BlurEffectViewHelper.swift */,
				C6D4D0EB1D5A774F00F14FC5 /* CoachMarkBodyDefaultViewHelper.swift */,
				C62DBF4F1D5499AB00AFAAE2 /* CoachMarkHelper.swift */,
				C62DBF491D53BE6300AFAAE2 /* CoachMarkInnerLayoutHelper.swift */,
				C633C4BC1D53A8E50025FAE9 /* CoachMarkLayoutHelper.swift */,
				C6D3650D1D57B07D00D2C6A2 /* MainViewsLayoutHelper.swift */,
			);
			path = Helpers;
			sourceTree = "<group>";
		};
		C633C4B41D535A880025FAE9 /* Extensions */ = {
			isa = PBXGroup;
			children = (
				C633C4B51D535A990025FAE9 /* UIImage+Bundle.swift */,
			);
			name = Extensions;
			path = ../Extra/Extensions;
			sourceTree = "<group>";
		};
		C633C4B81D538D4A0025FAE9 /* Views */ = {
			isa = PBXGroup;
			children = (
				C64FB3511BB6FA250081E5B6 /* CoachMarkView.swift */,
				C63BB9171C73CDE200C81A4D /* DummyView.swift */,
				C63BB9181C73CDE200C81A4D /* InstructionsRootView.swift */,
				C64FB3481BB6DC3B0081E5B6 /* OverlayView.swift */,
			);
			path = Views;
			sourceTree = "<group>";
		};
		C633C4BB1D539C460025FAE9 /* Managers */ = {
			isa = PBXGroup;
			children = (
				C61A76BC1BDC16D700F131BF /* CoachMarkDisplayManager.swift */,
				C6D365111D57E97600D2C6A2 /* FlowManager.swift */,
				C633C4B91D538DA10025FAE9 /* OverlayViewLayerManager.swift */,
				C6FAE2B01BDCFE4D0080DF69 /* SkipViewDisplayManager.swift */,
			);
			path = Managers;
			sourceTree = "<group>";
		};
		C636FFB61BBC8ED600EB243B /* Public */ = {
			isa = PBXGroup;
			children = (
				C64FB34C1BB6DEDC0081E5B6 /* CoachMarkArrowView.swift */,
				C64FB37D1BB828E50081E5B6 /* CoachMarkBodyHighlightArrowDelegate.swift */,
				C64FB34A1BB6DD1B0081E5B6 /* CoachMarkBodyView.swift */,
				C63FC23A1BC9BB8100132132 /* CoachMarkSkipView.swift */,
				C64FB33D1BB6CE2C0081E5B6 /* CoachMarksControllerDataSource.swift */,
				C64FB33F1BB6D0160081E5B6 /* CoachMarksControllerDelegate.swift */,
			);
			path = Public;
			sourceTree = "<group>";
		};
		C636FFB71BBC8EF800EB243B /* Default Views */ = {
			isa = PBXGroup;
			children = (
				C636FFBA1BBC8FC300EB243B /* CoachMarkArrowDefaultView.swift */,
				C636FFB81BBC8F3100EB243B /* CoachMarkBodyDefaultView.swift */,
				C63FC23C1BC9BF3E00132132 /* CoachMarkSkipDefaultView.swift */,
			);
			path = "Default Views";
			sourceTree = "<group>";
		};
		C64FB2DF1BB6CA8A0081E5B6 = {
			isa = PBXGroup;
			children = (
				C64FB3211BB6CB5C0081E5B6 /* Sources */,
				C64FB3261BB6CB680081E5B6 /* Tests */,
				C64FB2EA1BB6CA8A0081E5B6 /* Products */,
			);
			sourceTree = "<group>";
		};
		C64FB2EA1BB6CA8A0081E5B6 /* Products */ = {
			isa = PBXGroup;
			children = (
				C64FB2E91BB6CA8A0081E5B6 /* Instructions.framework */,
				C64FB2F31BB6CA8A0081E5B6 /* InstructionsTests.xctest */,
				C6417E331D291A8A004D13EA /* InstructionsAppExtensions.framework */,
			);
			name = Products;
			sourceTree = "<group>";
		};
		C64FB3211BB6CB5C0081E5B6 /* Sources */ = {
			isa = PBXGroup;
			children = (
				C64FB3531BB747590081E5B6 /* Instructions.swift */,
				C6D4D0E41D592D9800F14FC5 /* Controllers */,
				C62DBF481D53BE2500AFAAE2 /* Helpers */,
				C633C4BB1D539C460025FAE9 /* Managers */,
				C64FB33C1BB6CDBB0081E5B6 /* Protocols */,
				C633C4B81D538D4A0025FAE9 /* Views */,
				C61458B51BBB0201006EB4F2 /* Extra */,
				C64FB33B1BB6CC5B0081E5B6 /* Supporting Files */,
			);
			path = Sources;
			sourceTree = "<group>";
		};
		C64FB3261BB6CB680081E5B6 /* Tests */ = {
			isa = PBXGroup;
			children = (
				C6FD96F61BDF887B00DE5889 /* CoachMarkDisplayManagerTests.swift */,
				C63524301BC02AD10054EA0A /* CoachMarkTests.swift */,
				C63FC2381BC91D1A00132132 /* CoachMarksControllerTests.swift */,
				C64FB3271BB6CB680081E5B6 /* Info.plist */,
			);
			path = Tests;
			sourceTree = "<group>";
		};
		C64FB33B1BB6CC5B0081E5B6 /* Supporting Files */ = {
			isa = PBXGroup;
			children = (
				C64FB3791BB7DE930081E5B6 /* Images.xcassets */,
				C64FB3221BB6CB5C0081E5B6 /* Info.plist */,
				C6417E351D291EFA004D13EA /* InfoAppExtensions.plist */,
				C64FB3231BB6CB5C0081E5B6 /* Instructions.h */,
			);
			path = "Supporting Files";
			sourceTree = "<group>";
		};
		C64FB33C1BB6CDBB0081E5B6 /* Protocols */ = {
			isa = PBXGroup;
			children = (
				C636FFB61BBC8ED600EB243B /* Public */,
				C6D4D0E61D59E4AF00F14FC5 /* CoachMarkViewControllerDelegate.swift */,
			);
			path = Protocols;
			sourceTree = "<group>";
		};
		C6D4D0E41D592D9800F14FC5 /* Controllers */ = {
			isa = PBXGroup;
			children = (
				C6D4D0F11D5B2A9800F14FC5 /* Public */,
				C64FB3411BB6D1020081E5B6 /* CoachMarksViewController.swift */,
			);
			path = Controllers;
			sourceTree = "<group>";
		};
		C6D4D0F11D5B2A9800F14FC5 /* Public */ = {
			isa = PBXGroup;
			children = (
				C64FB3461BB6D91E0081E5B6 /* CoachMark.swift */,
				C6D4D0E21D58E74B00F14FC5 /* CoachMarksController+Proxy.swift */,
				C6D3650F1D57C5BB00D2C6A2 /* CoachMarksController.swift */,
			);
			path = Public;
			sourceTree = "<group>";
		};
/* End PBXGroup section */

/* Begin PBXHeadersBuildPhase section */
		C6417E2C1D291A8A004D13EA /* Headers */ = {
			isa = PBXHeadersBuildPhase;
			buildActionMask = 2147483647;
			files = (
				C6417E2D1D291A8A004D13EA /* Instructions.h in Headers */,
			);
			runOnlyForDeploymentPostprocessing = 0;
		};
		C64FB2E61BB6CA8A0081E5B6 /* Headers */ = {
			isa = PBXHeadersBuildPhase;
			buildActionMask = 2147483647;
			files = (
				C64FB3251BB6CB5C0081E5B6 /* Instructions.h in Headers */,
			);
			runOnlyForDeploymentPostprocessing = 0;
		};
/* End PBXHeadersBuildPhase section */

/* Begin PBXNativeTarget section */
		C6417E141D291A8A004D13EA /* InstructionsAppExtensions */ = {
			isa = PBXNativeTarget;
			buildConfigurationList = C6417E301D291A8A004D13EA /* Build configuration list for PBXNativeTarget "InstructionsAppExtensions" */;
			buildPhases = (
				C6417E151D291A8A004D13EA /* Sources */,
				C6417E2B1D291A8A004D13EA /* Frameworks */,
				C6417E2C1D291A8A004D13EA /* Headers */,
				C6417E2E1D291A8A004D13EA /* Resources */,
			);
			buildRules = (
			);
			dependencies = (
			);
			name = InstructionsAppExtensions;
			productName = Instructions;
			productReference = C6417E331D291A8A004D13EA /* InstructionsAppExtensions.framework */;
			productType = "com.apple.product-type.framework";
		};
		C64FB2E81BB6CA8A0081E5B6 /* Instructions */ = {
			isa = PBXNativeTarget;
			buildConfigurationList = C64FB2FD1BB6CA8A0081E5B6 /* Build configuration list for PBXNativeTarget "Instructions" */;
			buildPhases = (
				C6B30BA61D529E1000505F0C /* ShellScript */,
				C64FB2E41BB6CA8A0081E5B6 /* Sources */,
				C64FB2E51BB6CA8A0081E5B6 /* Frameworks */,
				C64FB2E61BB6CA8A0081E5B6 /* Headers */,
				C64FB2E71BB6CA8A0081E5B6 /* Resources */,
			);
			buildRules = (
			);
			dependencies = (
			);
			name = Instructions;
			productName = Instructions;
			productReference = C64FB2E91BB6CA8A0081E5B6 /* Instructions.framework */;
			productType = "com.apple.product-type.framework";
		};
		C64FB2F21BB6CA8A0081E5B6 /* InstructionsTests */ = {
			isa = PBXNativeTarget;
			buildConfigurationList = C64FB3001BB6CA8A0081E5B6 /* Build configuration list for PBXNativeTarget "InstructionsTests" */;
			buildPhases = (
				C64FB2EF1BB6CA8A0081E5B6 /* Sources */,
				C64FB2F01BB6CA8A0081E5B6 /* Frameworks */,
				C64FB2F11BB6CA8A0081E5B6 /* Resources */,
			);
			buildRules = (
			);
			dependencies = (
				C64FB2F61BB6CA8A0081E5B6 /* PBXTargetDependency */,
			);
			name = InstructionsTests;
			productName = InstructionsTests;
			productReference = C64FB2F31BB6CA8A0081E5B6 /* InstructionsTests.xctest */;
			productType = "com.apple.product-type.bundle.unit-test";
		};
/* End PBXNativeTarget section */

/* Begin PBXProject section */
		C64FB2E01BB6CA8A0081E5B6 /* Project object */ = {
			isa = PBXProject;
			attributes = {
				LastUpgradeCheck = 0800;
				ORGANIZATIONNAME = Ephread;
				TargetAttributes = {
					C6417E141D291A8A004D13EA = {
						LastSwiftMigration = 0800;
					};
					C64FB2E81BB6CA8A0081E5B6 = {
						CreatedOnToolsVersion = 7.0;
						LastSwiftMigration = 0800;
					};
					C64FB2F21BB6CA8A0081E5B6 = {
						CreatedOnToolsVersion = 7.0;
						LastSwiftMigration = 0800;
					};
				};
			};
			buildConfigurationList = C64FB2E31BB6CA8A0081E5B6 /* Build configuration list for PBXProject "Instructions" */;
			compatibilityVersion = "Xcode 3.2";
			developmentRegion = English;
			hasScannedForEncodings = 0;
			knownRegions = (
				en,
			);
			mainGroup = C64FB2DF1BB6CA8A0081E5B6;
			productRefGroup = C64FB2EA1BB6CA8A0081E5B6 /* Products */;
			projectDirPath = "";
			projectRoot = "";
			targets = (
				C64FB2E81BB6CA8A0081E5B6 /* Instructions */,
				C6417E141D291A8A004D13EA /* InstructionsAppExtensions */,
				C64FB2F21BB6CA8A0081E5B6 /* InstructionsTests */,
			);
		};
/* End PBXProject section */

/* Begin PBXResourcesBuildPhase section */
		C6417E2E1D291A8A004D13EA /* Resources */ = {
			isa = PBXResourcesBuildPhase;
			buildActionMask = 2147483647;
			files = (
				C6417E2F1D291A8A004D13EA /* Images.xcassets in Resources */,
			);
			runOnlyForDeploymentPostprocessing = 0;
		};
		C64FB2E71BB6CA8A0081E5B6 /* Resources */ = {
			isa = PBXResourcesBuildPhase;
			buildActionMask = 2147483647;
			files = (
				C64FB37A1BB7DE930081E5B6 /* Images.xcassets in Resources */,
			);
			runOnlyForDeploymentPostprocessing = 0;
		};
		C64FB2F11BB6CA8A0081E5B6 /* Resources */ = {
			isa = PBXResourcesBuildPhase;
			buildActionMask = 2147483647;
			files = (
			);
			runOnlyForDeploymentPostprocessing = 0;
		};
/* End PBXResourcesBuildPhase section */

/* Begin PBXShellScriptBuildPhase section */
		C6B30BA61D529E1000505F0C /* ShellScript */ = {
			isa = PBXShellScriptBuildPhase;
			buildActionMask = 2147483647;
			files = (
			);
			inputPaths = (
			);
			outputPaths = (
			);
			runOnlyForDeploymentPostprocessing = 0;
			shellPath = /bin/sh;
			shellScript = "if [ ${CARTHAGE} ];then\n    exit\nfi\nsource ~/.profile\nif which swiftlint > /dev/null; then\n    swiftlint\nelse\n    echo \"warning: SwiftLint not installed, download from https://github.com/realm/SwiftLint\"\nfi";
		};
/* End PBXShellScriptBuildPhase section */

/* Begin PBXSourcesBuildPhase section */
		C6417E151D291A8A004D13EA /* Sources */ = {
			isa = PBXSourcesBuildPhase;
			buildActionMask = 2147483647;
			files = (
				C6D4D0F41D5B2DA300F14FC5 /* CoachMarksController+Proxy.swift in Sources */,
				C6D4D0F51D5B2DA300F14FC5 /* CoachMarksController.swift in Sources */,
				C6D4D0F61D5B2DA300F14FC5 /* UIImage+Bundle.swift in Sources */,
				C6D4D0F71D5B2DA300F14FC5 /* BlurEffectViewHelper.swift in Sources */,
				C6D4D0F81D5B2DA300F14FC5 /* CoachMarkBodyDefaultViewHelper.swift in Sources */,
				C6D4D0F91D5B2DA300F14FC5 /* CoachMarkHelper.swift in Sources */,
				C6D4D0FA1D5B2DA300F14FC5 /* CoachMarkInnerLayoutHelper.swift in Sources */,
				C6D4D0FB1D5B2DA300F14FC5 /* CoachMarkLayoutHelper.swift in Sources */,
				C6D4D0FC1D5B2DA300F14FC5 /* MainViewsLayoutHelper.swift in Sources */,
				C6D4D0FD1D5B2DA300F14FC5 /* OverlayViewLayerManager.swift in Sources */,
				C6D4D0FE1D5B2DA300F14FC5 /* CoachMarkViewControllerDelegate.swift in Sources */,
				C6417E161D291A8A004D13EA /* CoachMarkArrowDefaultView.swift in Sources */,
				C6417E171D291A8A004D13EA /* CoachMarksViewController.swift in Sources */,
				C6417E181D291A8A004D13EA /* CoachMarkDisplayManager.swift in Sources */,
				C6417E191D291A8A004D13EA /* CoachMarkView.swift in Sources */,
				C6417E1A1D291A8A004D13EA /* CoachMarksControllerDataSource.swift in Sources */,
				C6417E1B1D291A8A004D13EA /* DummyView.swift in Sources */,
				C6417E1C1D291A8A004D13EA /* InstructionsRootView.swift in Sources */,
				C6417E1D1D291A8A004D13EA /* SkipViewDisplayManager.swift in Sources */,
				C6417E1E1D291A8A004D13EA /* CoachMarkArrowOrientation.swift in Sources */,
				C6417E1F1D291A8A004D13EA /* CoachMarkBodyDefaultView.swift in Sources */,
				C6417E201D291A8A004D13EA /* CoachMarkSkipDefaultView.swift in Sources */,
				C6417E211D291A8A004D13EA /* CoachMarkPosition.swift in Sources */,
				C6417E221D291A8A004D13EA /* OverlayView.swift in Sources */,
				C6417E231D291A8A004D13EA /* CoachMarkBodyHighlightArrowDelegate.swift in Sources */,
				C6417E241D291A8A004D13EA /* CoachMarksControllerDelegate.swift in Sources */,
				C6417E251D291A8A004D13EA /* Instructions.swift in Sources */,
				C6417E271D291A8A004D13EA /* CoachMarkArrowView.swift in Sources */,
				C6417E281D291A8A004D13EA /* CoachMarkSkipView.swift in Sources */,
				C6D365131D57E97700D2C6A2 /* FlowManager.swift in Sources */,
				C6417E291D291A8A004D13EA /* CoachMarkBodyView.swift in Sources */,
				C6417E2A1D291A8A004D13EA /* CoachMark.swift in Sources */,
			);
			runOnlyForDeploymentPostprocessing = 0;
		};
		C64FB2E41BB6CA8A0081E5B6 /* Sources */ = {
			isa = PBXSourcesBuildPhase;
			buildActionMask = 2147483647;
			files = (
				C636FFBB1BBC8FC300EB243B /* CoachMarkArrowDefaultView.swift in Sources */,
				C64FB3431BB6D81C0081E5B6 /* CoachMarksViewController.swift in Sources */,
				C62DBF4A1D53BE6300AFAAE2 /* CoachMarkInnerLayoutHelper.swift in Sources */,
				C6D4D0E71D59E4AF00F14FC5 /* CoachMarkViewControllerDelegate.swift in Sources */,
				C61A76BD1BDC16D700F131BF /* CoachMarkDisplayManager.swift in Sources */,
				C64FB3521BB6FA250081E5B6 /* CoachMarkView.swift in Sources */,
				C64FB3441BB6D81C0081E5B6 /* CoachMarksControllerDataSource.swift in Sources */,
				C63BB9191C73CDE200C81A4D /* DummyView.swift in Sources */,
				C63BB91A1C73CDE200C81A4D /* InstructionsRootView.swift in Sources */,
				C6D4D0E31D58E74B00F14FC5 /* CoachMarksController+Proxy.swift in Sources */,
				C6FAE2B11BDCFE4D0080DF69 /* SkipViewDisplayManager.swift in Sources */,
				C61458B31BBB01DE006EB4F2 /* CoachMarkArrowOrientation.swift in Sources */,
				C633C4B61D535A990025FAE9 /* UIImage+Bundle.swift in Sources */,
				C636FFB91BBC8F3100EB243B /* CoachMarkBodyDefaultView.swift in Sources */,
				C63FC23D1BC9BF3E00132132 /* CoachMarkSkipDefaultView.swift in Sources */,
				C6D365101D57C5BB00D2C6A2 /* CoachMarksController.swift in Sources */,
				C6D3650E1D57B07D00D2C6A2 /* MainViewsLayoutHelper.swift in Sources */,
				C633C4BA1D538DA10025FAE9 /* OverlayViewLayerManager.swift in Sources */,
				C67101001BBFE3C50005DAFC /* CoachMarkPosition.swift in Sources */,
				C6D4D0EE1D5A908100F14FC5 /* BlurEffectViewHelper.swift in Sources */,
				C6D4D0EC1D5A774F00F14FC5 /* CoachMarkBodyDefaultViewHelper.swift in Sources */,
				C6D365121D57E97600D2C6A2 /* FlowManager.swift in Sources */,
				C64FB3491BB6DC3B0081E5B6 /* OverlayView.swift in Sources */,
				C64FB37E1BB828E50081E5B6 /* CoachMarkBodyHighlightArrowDelegate.swift in Sources */,
				C64FB3451BB6D81C0081E5B6 /* CoachMarksControllerDelegate.swift in Sources */,
				C64FB3541BB747590081E5B6 /* Instructions.swift in Sources */,
				C62DBF501D5499AB00AFAAE2 /* CoachMarkHelper.swift in Sources */,
				C64FB34D1BB6DEDC0081E5B6 /* CoachMarkArrowView.swift in Sources */,
				C633C4BD1D53A8E50025FAE9 /* CoachMarkLayoutHelper.swift in Sources */,
				C63FC23B1BC9BB8100132132 /* CoachMarkSkipView.swift in Sources */,
				C64FB34B1BB6DD1B0081E5B6 /* CoachMarkBodyView.swift in Sources */,
				C64FB3471BB6D91E0081E5B6 /* CoachMark.swift in Sources */,
			);
			runOnlyForDeploymentPostprocessing = 0;
		};
		C64FB2EF1BB6CA8A0081E5B6 /* Sources */ = {
			isa = PBXSourcesBuildPhase;
			buildActionMask = 2147483647;
			files = (
				C63524311BC02AD10054EA0A /* CoachMarkTests.swift in Sources */,
				C63FC2391BC91D1A00132132 /* CoachMarksControllerTests.swift in Sources */,
				C6FD96F71BDF887B00DE5889 /* CoachMarkDisplayManagerTests.swift in Sources */,
			);
			runOnlyForDeploymentPostprocessing = 0;
		};
/* End PBXSourcesBuildPhase section */

/* Begin PBXTargetDependency section */
		C64FB2F61BB6CA8A0081E5B6 /* PBXTargetDependency */ = {
			isa = PBXTargetDependency;
			target = C64FB2E81BB6CA8A0081E5B6 /* Instructions */;
			targetProxy = C64FB2F51BB6CA8A0081E5B6 /* PBXContainerItemProxy */;
		};
/* End PBXTargetDependency section */

/* Begin XCBuildConfiguration section */
		C6417E311D291A8A004D13EA /* Debug */ = {
			isa = XCBuildConfiguration;
			buildSettings = {
				APPLICATION_EXTENSION_API_ONLY = YES;
				"CODE_SIGN_IDENTITY[sdk=iphoneos*]" = "";
				DEFINES_MODULE = YES;
				DYLIB_COMPATIBILITY_VERSION = 1;
				DYLIB_CURRENT_VERSION = 1;
				DYLIB_INSTALL_NAME_BASE = "@rpath";
				GCC_PREPROCESSOR_DEFINITIONS = "$(inherited)";
				INFOPLIST_FILE = "$(SRCROOT)/Sources/Supporting Files/InfoAppExtensions.plist";
				INSTALL_PATH = "$(LOCAL_LIBRARY_DIR)/Frameworks";
				LD_RUNPATH_SEARCH_PATHS = "$(inherited) @executable_path/Frameworks @loader_path/Frameworks";
				OTHER_SWIFT_FLAGS = "-DINSTRUCTIONS_APP_EXTENSIONS";
				PRODUCT_BUNDLE_IDENTIFIER = com.ephread.InstructionsAppExtensions;
				PRODUCT_NAME = "$(TARGET_NAME)";
				SKIP_INSTALL = YES;
<<<<<<< HEAD
				SWIFT_VERSION = 2.3;
=======
				SWIFT_VERSION = 3.0;
>>>>>>> c404bec8
			};
			name = Debug;
		};
		C6417E321D291A8A004D13EA /* Release */ = {
			isa = XCBuildConfiguration;
			buildSettings = {
				APPLICATION_EXTENSION_API_ONLY = YES;
				"CODE_SIGN_IDENTITY[sdk=iphoneos*]" = "";
				DEFINES_MODULE = YES;
				DYLIB_COMPATIBILITY_VERSION = 1;
				DYLIB_CURRENT_VERSION = 1;
				DYLIB_INSTALL_NAME_BASE = "@rpath";
				GCC_PREPROCESSOR_DEFINITIONS = "$(inherited)";
				INFOPLIST_FILE = "$(SRCROOT)/Sources/Supporting Files/InfoAppExtensions.plist";
				INSTALL_PATH = "$(LOCAL_LIBRARY_DIR)/Frameworks";
				LD_RUNPATH_SEARCH_PATHS = "$(inherited) @executable_path/Frameworks @loader_path/Frameworks";
				OTHER_SWIFT_FLAGS = "-DINSTRUCTIONS_APP_EXTENSIONS";
				PRODUCT_BUNDLE_IDENTIFIER = com.ephread.InstructionsAppExtensions;
				PRODUCT_NAME = "$(TARGET_NAME)";
				SKIP_INSTALL = YES;
<<<<<<< HEAD
				SWIFT_VERSION = 2.3;
=======
				SWIFT_VERSION = 3.0;
>>>>>>> c404bec8
			};
			name = Release;
		};
		C64FB2FB1BB6CA8A0081E5B6 /* Debug */ = {
			isa = XCBuildConfiguration;
			buildSettings = {
				ALWAYS_SEARCH_USER_PATHS = NO;
				CLANG_CXX_LANGUAGE_STANDARD = "gnu++0x";
				CLANG_CXX_LIBRARY = "libc++";
				CLANG_ENABLE_MODULES = YES;
				CLANG_ENABLE_OBJC_ARC = YES;
				CLANG_WARN_BOOL_CONVERSION = YES;
				CLANG_WARN_CONSTANT_CONVERSION = YES;
				CLANG_WARN_DIRECT_OBJC_ISA_USAGE = YES_ERROR;
				CLANG_WARN_EMPTY_BODY = YES;
				CLANG_WARN_ENUM_CONVERSION = YES;
				CLANG_WARN_INFINITE_RECURSION = YES;
				CLANG_WARN_INT_CONVERSION = YES;
				CLANG_WARN_OBJC_ROOT_CLASS = YES_ERROR;
				CLANG_WARN_SUSPICIOUS_MOVE = YES;
				CLANG_WARN_UNREACHABLE_CODE = YES;
				CLANG_WARN__DUPLICATE_METHOD_MATCH = YES;
				"CODE_SIGN_IDENTITY[sdk=iphoneos*]" = "iPhone Developer";
				COPY_PHASE_STRIP = NO;
				CURRENT_PROJECT_VERSION = 1;
				DEBUG_INFORMATION_FORMAT = dwarf;
				ENABLE_STRICT_OBJC_MSGSEND = YES;
				ENABLE_TESTABILITY = YES;
				GCC_C_LANGUAGE_STANDARD = gnu99;
				GCC_DYNAMIC_NO_PIC = NO;
				GCC_NO_COMMON_BLOCKS = YES;
				GCC_OPTIMIZATION_LEVEL = 0;
				GCC_PREPROCESSOR_DEFINITIONS = (
					"DEBUG=1",
					"$(inherited)",
				);
				GCC_WARN_64_TO_32_BIT_CONVERSION = YES;
				GCC_WARN_ABOUT_RETURN_TYPE = YES_ERROR;
				GCC_WARN_UNDECLARED_SELECTOR = YES;
				GCC_WARN_UNINITIALIZED_AUTOS = YES_AGGRESSIVE;
				GCC_WARN_UNUSED_FUNCTION = YES;
				GCC_WARN_UNUSED_VARIABLE = YES;
				IPHONEOS_DEPLOYMENT_TARGET = 8.4;
				MTL_ENABLE_DEBUG_INFO = YES;
				ONLY_ACTIVE_ARCH = YES;
				OTHER_SWIFT_FLAGS = "$(inherited)";
				SDKROOT = iphoneos;
				SWIFT_OPTIMIZATION_LEVEL = "-Onone";
				TARGETED_DEVICE_FAMILY = "1,2";
				VERSIONING_SYSTEM = "apple-generic";
				VERSION_INFO_PREFIX = "";
			};
			name = Debug;
		};
		C64FB2FC1BB6CA8A0081E5B6 /* Release */ = {
			isa = XCBuildConfiguration;
			buildSettings = {
				ALWAYS_SEARCH_USER_PATHS = NO;
				CLANG_CXX_LANGUAGE_STANDARD = "gnu++0x";
				CLANG_CXX_LIBRARY = "libc++";
				CLANG_ENABLE_MODULES = YES;
				CLANG_ENABLE_OBJC_ARC = YES;
				CLANG_WARN_BOOL_CONVERSION = YES;
				CLANG_WARN_CONSTANT_CONVERSION = YES;
				CLANG_WARN_DIRECT_OBJC_ISA_USAGE = YES_ERROR;
				CLANG_WARN_EMPTY_BODY = YES;
				CLANG_WARN_ENUM_CONVERSION = YES;
				CLANG_WARN_INFINITE_RECURSION = YES;
				CLANG_WARN_INT_CONVERSION = YES;
				CLANG_WARN_OBJC_ROOT_CLASS = YES_ERROR;
				CLANG_WARN_SUSPICIOUS_MOVE = YES;
				CLANG_WARN_UNREACHABLE_CODE = YES;
				CLANG_WARN__DUPLICATE_METHOD_MATCH = YES;
				"CODE_SIGN_IDENTITY[sdk=iphoneos*]" = "iPhone Developer";
				COPY_PHASE_STRIP = NO;
				CURRENT_PROJECT_VERSION = 1;
				DEBUG_INFORMATION_FORMAT = "dwarf-with-dsym";
				ENABLE_NS_ASSERTIONS = NO;
				ENABLE_STRICT_OBJC_MSGSEND = YES;
				GCC_C_LANGUAGE_STANDARD = gnu99;
				GCC_NO_COMMON_BLOCKS = YES;
				GCC_WARN_64_TO_32_BIT_CONVERSION = YES;
				GCC_WARN_ABOUT_RETURN_TYPE = YES_ERROR;
				GCC_WARN_UNDECLARED_SELECTOR = YES;
				GCC_WARN_UNINITIALIZED_AUTOS = YES_AGGRESSIVE;
				GCC_WARN_UNUSED_FUNCTION = YES;
				GCC_WARN_UNUSED_VARIABLE = YES;
				IPHONEOS_DEPLOYMENT_TARGET = 8.4;
				MTL_ENABLE_DEBUG_INFO = NO;
				OTHER_SWIFT_FLAGS = "$(inherited)";
				SDKROOT = iphoneos;
				SWIFT_OPTIMIZATION_LEVEL = "-Owholemodule";
				TARGETED_DEVICE_FAMILY = "1,2";
				VALIDATE_PRODUCT = YES;
				VERSIONING_SYSTEM = "apple-generic";
				VERSION_INFO_PREFIX = "";
			};
			name = Release;
		};
		C64FB2FE1BB6CA8A0081E5B6 /* Debug */ = {
			isa = XCBuildConfiguration;
			buildSettings = {
				APPLICATION_EXTENSION_API_ONLY = NO;
				"CODE_SIGN_IDENTITY[sdk=iphoneos*]" = "";
				DEFINES_MODULE = YES;
				DYLIB_COMPATIBILITY_VERSION = 1;
				DYLIB_CURRENT_VERSION = 1;
				DYLIB_INSTALL_NAME_BASE = "@rpath";
				GCC_PREPROCESSOR_DEFINITIONS = "$(inherited)";
				INFOPLIST_FILE = "Sources/Supporting Files/Info.plist";
				INSTALL_PATH = "$(LOCAL_LIBRARY_DIR)/Frameworks";
				LD_RUNPATH_SEARCH_PATHS = "$(inherited) @executable_path/Frameworks @loader_path/Frameworks";
				OTHER_SWIFT_FLAGS = "";
				PRODUCT_BUNDLE_IDENTIFIER = com.ephread.Instructions;
				PRODUCT_NAME = "$(TARGET_NAME)";
				SKIP_INSTALL = YES;
<<<<<<< HEAD
				SWIFT_VERSION = 2.3;
=======
				SWIFT_VERSION = 3.0;
>>>>>>> c404bec8
			};
			name = Debug;
		};
		C64FB2FF1BB6CA8A0081E5B6 /* Release */ = {
			isa = XCBuildConfiguration;
			buildSettings = {
				APPLICATION_EXTENSION_API_ONLY = NO;
				"CODE_SIGN_IDENTITY[sdk=iphoneos*]" = "";
				DEFINES_MODULE = YES;
				DYLIB_COMPATIBILITY_VERSION = 1;
				DYLIB_CURRENT_VERSION = 1;
				DYLIB_INSTALL_NAME_BASE = "@rpath";
				INFOPLIST_FILE = "Sources/Supporting Files/Info.plist";
				INSTALL_PATH = "$(LOCAL_LIBRARY_DIR)/Frameworks";
				LD_RUNPATH_SEARCH_PATHS = "$(inherited) @executable_path/Frameworks @loader_path/Frameworks";
				OTHER_SWIFT_FLAGS = "";
				PRODUCT_BUNDLE_IDENTIFIER = com.ephread.Instructions;
				PRODUCT_NAME = "$(TARGET_NAME)";
				SKIP_INSTALL = YES;
<<<<<<< HEAD
				SWIFT_VERSION = 2.3;
=======
				SWIFT_VERSION = 3.0;
>>>>>>> c404bec8
			};
			name = Release;
		};
		C64FB3011BB6CA8A0081E5B6 /* Debug */ = {
			isa = XCBuildConfiguration;
			buildSettings = {
				INFOPLIST_FILE = Tests/Info.plist;
				LD_RUNPATH_SEARCH_PATHS = "$(inherited) @executable_path/Frameworks @loader_path/Frameworks";
				PRODUCT_BUNDLE_IDENTIFIER = com.ephread.InstructionsTests;
				PRODUCT_NAME = "$(TARGET_NAME)";
				SWIFT_VERSION = 3.0;
			};
			name = Debug;
		};
		C64FB3021BB6CA8A0081E5B6 /* Release */ = {
			isa = XCBuildConfiguration;
			buildSettings = {
				INFOPLIST_FILE = Tests/Info.plist;
				LD_RUNPATH_SEARCH_PATHS = "$(inherited) @executable_path/Frameworks @loader_path/Frameworks";
				PRODUCT_BUNDLE_IDENTIFIER = com.ephread.InstructionsTests;
				PRODUCT_NAME = "$(TARGET_NAME)";
				SWIFT_VERSION = 3.0;
			};
			name = Release;
		};
/* End XCBuildConfiguration section */

/* Begin XCConfigurationList section */
		C6417E301D291A8A004D13EA /* Build configuration list for PBXNativeTarget "InstructionsAppExtensions" */ = {
			isa = XCConfigurationList;
			buildConfigurations = (
				C6417E311D291A8A004D13EA /* Debug */,
				C6417E321D291A8A004D13EA /* Release */,
			);
			defaultConfigurationIsVisible = 0;
			defaultConfigurationName = Release;
		};
		C64FB2E31BB6CA8A0081E5B6 /* Build configuration list for PBXProject "Instructions" */ = {
			isa = XCConfigurationList;
			buildConfigurations = (
				C64FB2FB1BB6CA8A0081E5B6 /* Debug */,
				C64FB2FC1BB6CA8A0081E5B6 /* Release */,
			);
			defaultConfigurationIsVisible = 0;
			defaultConfigurationName = Release;
		};
		C64FB2FD1BB6CA8A0081E5B6 /* Build configuration list for PBXNativeTarget "Instructions" */ = {
			isa = XCConfigurationList;
			buildConfigurations = (
				C64FB2FE1BB6CA8A0081E5B6 /* Debug */,
				C64FB2FF1BB6CA8A0081E5B6 /* Release */,
			);
			defaultConfigurationIsVisible = 0;
			defaultConfigurationName = Release;
		};
		C64FB3001BB6CA8A0081E5B6 /* Build configuration list for PBXNativeTarget "InstructionsTests" */ = {
			isa = XCConfigurationList;
			buildConfigurations = (
				C64FB3011BB6CA8A0081E5B6 /* Debug */,
				C64FB3021BB6CA8A0081E5B6 /* Release */,
			);
			defaultConfigurationIsVisible = 0;
			defaultConfigurationName = Release;
		};
/* End XCConfigurationList section */
	};
	rootObject = C64FB2E01BB6CA8A0081E5B6 /* Project object */;
}<|MERGE_RESOLUTION|>--- conflicted
+++ resolved
@@ -611,11 +611,7 @@
 				PRODUCT_BUNDLE_IDENTIFIER = com.ephread.InstructionsAppExtensions;
 				PRODUCT_NAME = "$(TARGET_NAME)";
 				SKIP_INSTALL = YES;
-<<<<<<< HEAD
-				SWIFT_VERSION = 2.3;
-=======
 				SWIFT_VERSION = 3.0;
->>>>>>> c404bec8
 			};
 			name = Debug;
 		};
@@ -636,11 +632,7 @@
 				PRODUCT_BUNDLE_IDENTIFIER = com.ephread.InstructionsAppExtensions;
 				PRODUCT_NAME = "$(TARGET_NAME)";
 				SKIP_INSTALL = YES;
-<<<<<<< HEAD
-				SWIFT_VERSION = 2.3;
-=======
 				SWIFT_VERSION = 3.0;
->>>>>>> c404bec8
 			};
 			name = Release;
 		};
@@ -757,11 +749,7 @@
 				PRODUCT_BUNDLE_IDENTIFIER = com.ephread.Instructions;
 				PRODUCT_NAME = "$(TARGET_NAME)";
 				SKIP_INSTALL = YES;
-<<<<<<< HEAD
-				SWIFT_VERSION = 2.3;
-=======
 				SWIFT_VERSION = 3.0;
->>>>>>> c404bec8
 			};
 			name = Debug;
 		};
@@ -781,11 +769,7 @@
 				PRODUCT_BUNDLE_IDENTIFIER = com.ephread.Instructions;
 				PRODUCT_NAME = "$(TARGET_NAME)";
 				SKIP_INSTALL = YES;
-<<<<<<< HEAD
-				SWIFT_VERSION = 2.3;
-=======
 				SWIFT_VERSION = 3.0;
->>>>>>> c404bec8
 			};
 			name = Release;
 		};
