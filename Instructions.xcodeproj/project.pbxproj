--- conflicted
+++ resolved
@@ -58,9 +58,6 @@
 		C64FB37A1BB7DE930081E5B6 /* Images.xcassets in Resources */ = {isa = PBXBuildFile; fileRef = C64FB3791BB7DE930081E5B6 /* Images.xcassets */; };
 		C64FB37E1BB828E50081E5B6 /* CoachMarkBodyHighlightArrowDelegate.swift in Sources */ = {isa = PBXBuildFile; fileRef = C64FB37D1BB828E50081E5B6 /* CoachMarkBodyHighlightArrowDelegate.swift */; };
 		C67101001BBFE3C50005DAFC /* CoachMarkPosition.swift in Sources */ = {isa = PBXBuildFile; fileRef = C67100FF1BBFE3C50005DAFC /* CoachMarkPosition.swift */; };
-<<<<<<< HEAD
-		C6D4D1001D5B389E00F14FC5 /* UIImage+Bundle.swift in Sources */ = {isa = PBXBuildFile; fileRef = C633C4B51D535A990025FAE9 /* UIImage+Bundle.swift */; };
-=======
 		C6D3650E1D57B07D00D2C6A2 /* MainViewsLayoutHelper.swift in Sources */ = {isa = PBXBuildFile; fileRef = C6D3650D1D57B07D00D2C6A2 /* MainViewsLayoutHelper.swift */; };
 		C6D365101D57C5BB00D2C6A2 /* CoachMarksController.swift in Sources */ = {isa = PBXBuildFile; fileRef = C6D3650F1D57C5BB00D2C6A2 /* CoachMarksController.swift */; };
 		C6D365121D57E97600D2C6A2 /* FlowManager.swift in Sources */ = {isa = PBXBuildFile; fileRef = C6D365111D57E97600D2C6A2 /* FlowManager.swift */; };
@@ -82,7 +79,6 @@
 		C6D4D0FC1D5B2DA300F14FC5 /* MainViewsLayoutHelper.swift in Sources */ = {isa = PBXBuildFile; fileRef = C6D3650D1D57B07D00D2C6A2 /* MainViewsLayoutHelper.swift */; };
 		C6D4D0FD1D5B2DA300F14FC5 /* OverlayViewLayerManager.swift in Sources */ = {isa = PBXBuildFile; fileRef = C633C4B91D538DA10025FAE9 /* OverlayViewLayerManager.swift */; };
 		C6D4D0FE1D5B2DA300F14FC5 /* CoachMarkViewControllerDelegate.swift in Sources */ = {isa = PBXBuildFile; fileRef = C6D4D0E61D59E4AF00F14FC5 /* CoachMarkViewControllerDelegate.swift */; };
->>>>>>> 37beec9a
 		C6FAE2B11BDCFE4D0080DF69 /* SkipViewDisplayManager.swift in Sources */ = {isa = PBXBuildFile; fileRef = C6FAE2B01BDCFE4D0080DF69 /* SkipViewDisplayManager.swift */; };
 		C6FD96F71BDF887B00DE5889 /* CoachMarkDisplayManagerTests.swift in Sources */ = {isa = PBXBuildFile; fileRef = C6FD96F61BDF887B00DE5889 /* CoachMarkDisplayManagerTests.swift */; };
 /* End PBXBuildFile section */
@@ -502,9 +498,6 @@
 			isa = PBXSourcesBuildPhase;
 			buildActionMask = 2147483647;
 			files = (
-<<<<<<< HEAD
-				C6D4D1001D5B389E00F14FC5 /* UIImage+Bundle.swift in Sources */,
-=======
 				C6D4D0F31D5B2DA300F14FC5 /* CoachMarksController+Deprecated.swift in Sources */,
 				C6D4D0F41D5B2DA300F14FC5 /* CoachMarksController+Proxy.swift in Sources */,
 				C6D4D0F51D5B2DA300F14FC5 /* CoachMarksController.swift in Sources */,
@@ -517,7 +510,6 @@
 				C6D4D0FC1D5B2DA300F14FC5 /* MainViewsLayoutHelper.swift in Sources */,
 				C6D4D0FD1D5B2DA300F14FC5 /* OverlayViewLayerManager.swift in Sources */,
 				C6D4D0FE1D5B2DA300F14FC5 /* CoachMarkViewControllerDelegate.swift in Sources */,
->>>>>>> 37beec9a
 				C6417E161D291A8A004D13EA /* CoachMarkArrowDefaultView.swift in Sources */,
 				C6417E171D291A8A004D13EA /* CoachMarksViewController.swift in Sources */,
 				C6417E181D291A8A004D13EA /* CoachMarkDisplayManager.swift in Sources */,
