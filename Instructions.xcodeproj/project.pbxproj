--- conflicted
+++ resolved
@@ -285,12 +285,8 @@
 		C64FB2DF1BB6CA8A0081E5B6 = {
 			isa = PBXGroup;
 			children = (
-<<<<<<< HEAD
 				C6FD971B1BDFBDA000DE5889 /* Instructions Example Objective-C.xcodeproj */,
-				C64FB3211BB6CB5C0081E5B6 /* Source */,
-=======
 				C64FB3211BB6CB5C0081E5B6 /* Sources */,
->>>>>>> e8b448d1
 				C64FB3261BB6CB680081E5B6 /* Tests */,
 				C64FB2EA1BB6CA8A0081E5B6 /* Products */,
 			);
@@ -353,6 +349,14 @@
 			path = Protocols;
 			sourceTree = "<group>";
 		};
+		C6FD971C1BDFBDA000DE5889 /* Products */ = {
+			isa = PBXGroup;
+			children = (
+				C6FD97201BDFBDA000DE5889 /* Instructions Example Objective-C.app */,
+			);
+			name = Products;
+			sourceTree = "<group>";
+		};
 		C6A1304E1DCFB47E00E00E75 /* Managers */ = {
 			isa = PBXGroup;
 			children = (
@@ -398,14 +402,6 @@
 				C6D3650F1D57C5BB00D2C6A2 /* CoachMarksController.swift */,
 			);
 			path = Public;
-			sourceTree = "<group>";
-		};
-		C6FD971C1BDFBDA000DE5889 /* Products */ = {
-			isa = PBXGroup;
-			children = (
-				C6FD97201BDFBDA000DE5889 /* Instructions Example Objective-C.app */,
-			);
-			name = Products;
 			sourceTree = "<group>";
 		};
 /* End PBXGroup section */
