--- conflicted
+++ resolved
@@ -8,13 +8,12 @@
       location = "group:Instructions Example.xcodeproj">
    </FileRef>
    <FileRef
-<<<<<<< HEAD
       location = "group:Instructions App Extensions Example.xcodeproj">
-=======
+   </FileRef>
+   <FileRef
       location = "group:.swiftlint.yml">
    </FileRef>
    <FileRef
       location = "group:.travis.yml">
->>>>>>> d3f1f156
    </FileRef>
 </Workspace>