--- conflicted
+++ resolved
@@ -8,12 +8,7 @@
 
 /* Begin PBXBuildFile section */
 		5B84A3AE1BF48BE200C795F8 /* OnlyHintsViewController.swift in Sources */ = {isa = PBXBuildFile; fileRef = 5B84A3AD1BF48BE200C795F8 /* OnlyHintsViewController.swift */; };
-<<<<<<< HEAD
-		C60FA09E1D2993E40055B60B /* Instructions.framework in Frameworks */ = {isa = PBXBuildFile; fileRef = C64FB36F1BB75F4D0081E5B6 /* Instructions.framework */; };
-		C60FA09F1D2993E40055B60B /* Instructions.framework in Embed Frameworks */ = {isa = PBXBuildFile; fileRef = C64FB36F1BB75F4D0081E5B6 /* Instructions.framework */; settings = {ATTRIBUTES = (CodeSignOnCopy, RemoveHeadersOnCopy, ); }; };
-=======
 		C615FBAF1D7A1BB500EAEEFB /* TestFlowViewController.swift in Sources */ = {isa = PBXBuildFile; fileRef = C615FBAE1D7A1BB500EAEEFB /* TestFlowViewController.swift */; };
->>>>>>> d3f1f156
 		C636FFAA1BBBD99200EB243B /* Assets.xcassets in Resources */ = {isa = PBXBuildFile; fileRef = C636FFA91BBBD99200EB243B /* Assets.xcassets */; };
 		C636FFB11BBC329600EB243B /* TransparentCoachMarkArrowView.swift in Sources */ = {isa = PBXBuildFile; fileRef = C636FFAF1BBC329600EB243B /* TransparentCoachMarkArrowView.swift */; };
 		C636FFB21BBC329600EB243B /* TransparentCoachMarkBodyView.swift in Sources */ = {isa = PBXBuildFile; fileRef = C636FFB01BBC329600EB243B /* TransparentCoachMarkBodyView.swift */; };
